--- conflicted
+++ resolved
@@ -29,17 +29,10 @@
 torch = "1.13.0"
 imageio = "2.25.0"
 imageio-ffmpeg = "0.4.8"
-<<<<<<< HEAD
 pettingzoo = "^1.24.3"
 safe-autonomy-simulation = "^2.0.12"
 run-time-assurance = "^1.16.2"
 corl = "^3.16.2"
-=======
-pint = "^0.22"
-safe-autonomy-dynamics = "1.2.3"
-run-time-assurance = "1.16.1"
-corl = "3.16.2"
->>>>>>> d0326b2a
 
 [tool.poetry.group.lint.dependencies]
 ruff = "^0.5.2"
