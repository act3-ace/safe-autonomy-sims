# ---------------------------------------------------------------------------
# //
#
# Air Force Research Laboratory (AFRL) Autonomous Capabilities Team (ACT3)
# Reinforcement Learning (RL) Core contributed by the:
#  -  () Team
#  - Safe Autonomy (SA) Team
#
# This is a US Government Work not subject to copyright protection in the US.
#
# The use, dissemination or disclosure of data in this file is subject to
# limitation or restriction. See accompanying README and LICENSE for details.
# ---------------------------------------------------------------------------

{
  "simulator": {
<<<<<<< HEAD
     "type": "CWHSimulator",
     "config": {
        "step_size": 1
=======
    "type": "CWHSimulator",
    "config": {
      "step_size": 1
>>>>>>> dd28b587
    },
  },
  "platforms": "CWHSimulator_Platforms",
  "plugin_paths": ["saferl.platforms", "saferl.simulators"],
  "horizon": 2000,
<<<<<<< HEAD
  "episode_parameter_provider": {
    "type": "act3_rl_core.episode_parameter_providers.simple.SimpleParameterProvider"
  },
=======
>>>>>>> dd28b587
  "episode_parameter_provider": {
    "type": "act3_rl_core.episode_parameter_providers.simple.SimpleParameterProvider"
  },
}<|MERGE_RESOLUTION|>--- conflicted
+++ resolved
@@ -14,26 +14,14 @@
 
 {
   "simulator": {
-<<<<<<< HEAD
-     "type": "CWHSimulator",
-     "config": {
-        "step_size": 1
-=======
     "type": "CWHSimulator",
     "config": {
       "step_size": 1
->>>>>>> dd28b587
     },
   },
   "platforms": "CWHSimulator_Platforms",
   "plugin_paths": ["saferl.platforms", "saferl.simulators"],
   "horizon": 2000,
-<<<<<<< HEAD
-  "episode_parameter_provider": {
-    "type": "act3_rl_core.episode_parameter_providers.simple.SimpleParameterProvider"
-  },
-=======
->>>>>>> dd28b587
   "episode_parameter_provider": {
     "type": "act3_rl_core.episode_parameter_providers.simple.SimpleParameterProvider"
   },
