#--------------------------------------------------------------------------
#Air Force Research Laboratory (AFRL) Autonomous Capabilities Team (ACT3)
#Reinforcement Learning (RL) Core  Extension.
#
#This is a US Government Work not subject to copyright protection in the US.
#
#The use, dissemination or disclosure of data in this file is subject to
#limitation or restriction. See accompanying README and LICENSE for details.
#---------------------------------------------------------------------------

<<<<<<< HEAD
"agent": "act3_rl_core.agents.base_agent.TrainableBaseAgent"
=======
"agent": "corl.agents.base_agent.TrainableBaseAgent"
>>>>>>> 22c0f567
"config": {
    "parts": [
        {"part": "Controller_RollRate", "config": {"axis": 0}},
        {"part": "Controller_PitchRate", "config": {"axis": 1}},
        {"part": "Controller_Acceleration", "config": {"axis": 2}},
        {"part": "Sensor_Position"},
        {"part": "Sensor_Velocity"},
        {"part": "Sensor_Heading"},
        {"part": "Sensor_Flight_Path_Angle"},
        {"part": "Sensor_Time"},
    ],
    "episode_parameter_provider": {
      "type": "corl.episode_parameter_providers.simple.SimpleParameterProvider"
    },
    "simulator_reset_parameters": {
      "x": 5000,
      "y": 0,
      "z": 10000,
      "heading": 0,
      "v": 200,
      "gamma": 0,
      "roll": 0
    },
    "glues": [
        {
            "functor": "corl.glues.common.controller_glue.ControllerGlue",
            "config": {
                "controller": "Controller_Acceleration",
                "training_export_behavior": "EXCLUDE",
            },
        },
        {
            "functor": "corl.glues.common.controller_glue.ControllerGlue",
            "config":{
                "controller": "Controller_PitchRate",
                "training_export_behavior": "EXCLUDE",
            }
        },
        {
            "functor": "corl.glues.common.controller_glue.ControllerGlue",
            "config":{
                "controller": "Controller_RollRate",
                "training_export_behavior": "EXCLUDE",
            }
        },
        {
            "functor": "corl.glues.common.observe_sensor.ObserveSensor",
            "config": {"sensor": "Sensor_Position"},
        },
        {
            "functor": "corl.glues.common.observe_sensor.ObserveSensor",
            "config": {"sensor": "Sensor_Velocity"},
        },
        {
            "functor": "corl.glues.common.observe_sensor.ObserveSensor",
            "config": {"sensor": "Sensor_Heading"},
        },
        {
          "functor": "corl.glues.common.observe_sensor.ObserveSensor",
          "config": { "sensor": "Sensor_Flight_Path_Angle" },
        },
        {
<<<<<<< HEAD
          "functor": "act3_rl_core.glues.common.observe_sensor.ObserveSensor",
=======
          "functor": "corl.glues.common.observe_sensor.ObserveSensor",
>>>>>>> 22c0f567
          "config": {
            "sensor": "Sensor_Time",
            "normalization": {
              "enabled": False,
            }
          },
        },
    ],
    "dones": [],
    "rewards": [
        {
            "name": "RejoinNoReward",
            "functor": "saferl.core.rewards.rejoin_rewards.RejoinReward",
            "config": {
                "reward": 0,
                "radius": 150,
                "offset": [ 500, 500, 0 ],
                "lead": "red0",
            }
        },
    ],
}<|MERGE_RESOLUTION|>--- conflicted
+++ resolved
@@ -8,11 +8,7 @@
 #limitation or restriction. See accompanying README and LICENSE for details.
 #---------------------------------------------------------------------------
 
-<<<<<<< HEAD
-"agent": "act3_rl_core.agents.base_agent.TrainableBaseAgent"
-=======
 "agent": "corl.agents.base_agent.TrainableBaseAgent"
->>>>>>> 22c0f567
 "config": {
     "parts": [
         {"part": "Controller_RollRate", "config": {"axis": 0}},
@@ -75,11 +71,7 @@
           "config": { "sensor": "Sensor_Flight_Path_Angle" },
         },
         {
-<<<<<<< HEAD
-          "functor": "act3_rl_core.glues.common.observe_sensor.ObserveSensor",
-=======
           "functor": "corl.glues.common.observe_sensor.ObserveSensor",
->>>>>>> 22c0f567
           "config": {
             "sensor": "Sensor_Time",
             "normalization": {
