#--------------------------------------------------------------------------
#Air Force Research Laboratory (AFRL) Autonomous Capabilities Team (ACT3)
#Reinforcement Learning (RL) Core  Extension.
#
#This is a US Government Work not subject to copyright protection in the US.
#
#The use, dissemination or disclosure of data in this file is subject to
#limitation or restriction. See accompanying README and LICENSE for details.
#---------------------------------------------------------------------------

<<<<<<< HEAD
"agent": "act3_rl_core.agents.base_agent.TrainableBaseAgent"
=======
"agent": "corl.agents.base_agent.TrainableBaseAgent"
>>>>>>> 22c0f567
"config": {
    "parts": [
        {"part": "Controller_YawRate", "config": {"axis": 0}},
        { "part": "Controller_Acceleration", "config": { "axis": 1 } },
        {"part": "Sensor_Position"},
        {"part": "Sensor_Velocity"},
        {"part": "Sensor_Heading"},
        { "part": "Sensor_Time" },
    ],
    "episode_parameter_provider": {
      "type": "corl.episode_parameter_providers.simple.SimpleParameterProvider"
    },
    "simulator_reset_parameters": {
      "x": 1000,
      "y": 0,
      "z": 0,
      "heading": 0,
      "v": 200
    },
    "glues": [
        {
            "functor": "corl.glues.common.controller_glue.ControllerGlue",
            "config": {
                "controller": "Controller_Acceleration",
            },
        },
        {
            "functor": "corl.glues.common.controller_glue.ControllerGlue",
            "config":{
                "controller": "Controller_YawRate",
            }
        },
        {
            "functor": "corl.glues.common.observe_sensor.ObserveSensor",
            "config": {"sensor": "Sensor_Position"},
        },
        {
            "functor": "corl.glues.common.observe_sensor.ObserveSensor",
            "config": {"sensor": "Sensor_Velocity"},
        },
        {
            "functor": "corl.glues.common.observe_sensor.ObserveSensor",
            "config": {"sensor": "Sensor_Heading"},
        },
        {
<<<<<<< HEAD
          "functor": "act3_rl_core.glues.common.observe_sensor.ObserveSensor",
=======
          "functor": "corl.glues.common.observe_sensor.ObserveSensor",
>>>>>>> 22c0f567
          "config": {
            "sensor": "Sensor_Time",
            "normalization": {
              "enabled": False,
            }
          },
        },
    ],
    "dones": [],
    "rewards": [
        {
            "name": "RejoinNoReward",
            "functor": "saferl.core.rewards.rejoin_rewards.RejoinReward",
            "config": {
                "reward": 0,
                "radius": 150,
                "offset": [ 500, 500 ],
                "lead": "red0",
            }
        },
    ],
}<|MERGE_RESOLUTION|>--- conflicted
+++ resolved
@@ -8,11 +8,7 @@
 #limitation or restriction. See accompanying README and LICENSE for details.
 #---------------------------------------------------------------------------
 
-<<<<<<< HEAD
-"agent": "act3_rl_core.agents.base_agent.TrainableBaseAgent"
-=======
 "agent": "corl.agents.base_agent.TrainableBaseAgent"
->>>>>>> 22c0f567
 "config": {
     "parts": [
         {"part": "Controller_YawRate", "config": {"axis": 0}},
@@ -58,11 +54,7 @@
             "config": {"sensor": "Sensor_Heading"},
         },
         {
-<<<<<<< HEAD
-          "functor": "act3_rl_core.glues.common.observe_sensor.ObserveSensor",
-=======
           "functor": "corl.glues.common.observe_sensor.ObserveSensor",
->>>>>>> 22c0f567
           "config": {
             "sensor": "Sensor_Time",
             "normalization": {
