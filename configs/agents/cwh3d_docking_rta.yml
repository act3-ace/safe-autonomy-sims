--- conflicted
+++ resolved
@@ -24,37 +24,22 @@
       "x": {
         "type": "corl.libraries.parameters.ConstantParameter",
         "config": {
-<<<<<<< HEAD
-          "value": 6000,
-          "units": "meters",
-=======
           "units": "meters",
           "value": -5000,
->>>>>>> e5679ab1
         }
       },
       "y": {
         "type": "corl.libraries.parameters.ConstantParameter",
         "config": {
-<<<<<<< HEAD
-          "value": 6000,
-          "units": "meters",
-=======
           "units": "meters",
           "value": 6000,
->>>>>>> e5679ab1
         }
       },
       "z": {
         "type": "corl.libraries.parameters.ConstantParameter",
         "config": {
-<<<<<<< HEAD
-          "value": 6000,
-          "units": "meters",
-=======
           "units": "meters",
           "value": 6000,
->>>>>>> e5679ab1
         }
       },
       "xdot": 0,
