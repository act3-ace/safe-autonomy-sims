#--------------------------------------------------------------------------
#Air Force Research Laboratory (AFRL) Autonomous Capabilities Team (ACT3)
#Reinforcement Learning (RL) Core  Extension.
#
#This is a US Government Work not subject to copyright protection in the US.
#
#The use, dissemination or disclosure of data in this file is subject to
#limitation or restriction. See accompanying README and LICENSE for details.
#---------------------------------------------------------------------------

"agent": "corl.agents.base_agent.TrainableBaseAgent"
"config": {
    "parts": [
        {"part": "Controller_Thrust", "config": {"name": "X Thrust", "axis": 0, properties: {name: "x_thrust"}}},
        {"part": "Controller_Thrust", "config": {"name": "Y Thrust", "axis": 1, properties: {name: "y_thrust"}}},
        {"part": "Controller_Thrust", "config": {"name": "Z Thrust", "axis": 2, properties: {name: "z_thrust"}}},
        {"part": "Sensor_Position"},
        {"part": "Sensor_Velocity"}
    ],
    "episode_parameter_provider": {
      "type": "corl.episode_parameter_providers.simple.SimpleParameterProvider"
    },
    "simulator_reset_parameters": {
      "x": -5000,
      "y": 6000,
      "z": 6000,
      "xdot": 0,
      "ydot": 0,
      "zdot": 0,
    },
    "glues": [
        {
<<<<<<< HEAD
          # "functor": "saferl.core.rta.cwh.cwh_rta.RTAGlueCHWDocking3dExplicitSwitching",
          # "functor": "saferl.core.rta.cwh.cwh_rta.RTAGlueCHWDocking3dImplicitSwitching",
          # "functor": "saferl.core.rta.cwh.cwh_rta.RTAGlueCHWDocking3dExplicitOptimization",
          "functor": "saferl.core.rta.cwh.cwh_rta.RTAGlueCHWDocking3dImplicitOptimization",
=======
          # "functor": "saferl.rta.cwh.cwh_rta.RTAGlueCHWDocking3dExplicitSwitching",
          # "functor": "saferl.rta.cwh.cwh_rta.RTAGlueCHWDocking3dImplicitSwitching",
          # "functor": "saferl.rta.cwh.cwh_rta.RTAGlueCHWDocking3dExplicitOptimization",
          "functor": "saferl.rta.cwh.cwh_rta.RTAGlueCHWDocking3dImplicitOptimization",
>>>>>>> 1f532271
          "config": {
              "step_size": 1,
              "state_observation_names": ["ObserveSensor_Sensor_Position", "ObserveSensor_Sensor_Velocity"]
          },
          "wrapped": [
            {
                "functor": "corl.glues.common.controller_glue.ControllerGlue",
                "config": {
                    "controller": "X Thrust",
                    "training_export_behavior": "EXCLUDE",
                    "normalization": {
                      "enabled": False,
                    }
                },
            },
            {
                "functor": "corl.glues.common.controller_glue.ControllerGlue",
                "config":{
                    "controller": "Y Thrust",
                    "training_export_behavior": "EXCLUDE",
                    "normalization": {
                      "enabled": False,
                    }
                }
            },
            {
                "functor": "corl.glues.common.controller_glue.ControllerGlue",
                "config":{
                  "controller": "Z Thrust",
                  "training_export_behavior": "EXCLUDE",
                  "normalization": {
                    "enabled": False,
                  }
                }
            },
          ]
        },
        {
            "functor": "corl.glues.common.observe_sensor.ObserveSensor",
            "config": {"sensor": "Sensor_Position", "normalization": {"enabled": False}, "output_units":  ["m", "m", "m"]},
        },
        {
            "functor": "corl.glues.common.observe_sensor.ObserveSensor",
            "config": {"sensor": "Sensor_Velocity", "normalization": {"enabled": False}, "output_units": ["m/s", "m/s", "m/s"]},
        },
    ],
    "dones": [
        {
<<<<<<< HEAD
            "functor": "saferl.core.dones.common_dones.TimeoutDoneFunction",
=======
            "functor": "saferl.dones.common_dones.TimeoutDoneFunction",
>>>>>>> 1f532271
            "config":{
                "max_sim_time": 2000,
            },
        },
        {
<<<<<<< HEAD
            "functor": "saferl.core.dones.docking_dones.MaxDistanceDoneFunction",
            "config":{
                "max_distance": 40000,
            },
        },
#        {
#            "functor": "saferl.core.dones.docking_dones.DockingRelativeVelocityConstraintDoneFunction",
#            "config":{
#              "velocity_threshold": 0.2,
#              "threshold_distance": 0.5,
#              "mean_motion": 0.001027,
#              "lower_bound": False,
#            },
#        },
        {
            "functor": "saferl.core.dones.docking_dones.CrashDockingDoneFunction",
            "config":{
              "docking_region_radius": 0.5,
              "velocity_threshold": 0.2,
              "threshold_distance": 0.5,
              "mean_motion": 0.001027,
              "lower_bound": False,
=======
            "functor": "saferl.dones.docking_dones.MaxDistanceDoneFunction",
            "config":{
                "max_distance": 40000,
>>>>>>> 1f532271
            },
        },
#        {
#            "functor": "saferl.dones.docking_dones.DockingRelativeVelocityConstraintDoneFunction",
#            "config":{
#              "velocity_threshold": 0.2,
#              "threshold_distance": 0.5,
#              "mean_motion": 0.001027,
#              "lower_bound": False,
#            },
#        },
        {
            "functor": "saferl.dones.docking_dones.CrashDockingDoneFunction",
            "config":{
              "docking_region_radius": 0.5,
              "velocity_threshold": 0.2,
              "threshold_distance": 0.5,
              "mean_motion": 0.001027,
              "lower_bound": False,
<<<<<<< HEAD
=======
            },
        },
        {
            "functor": "saferl.dones.docking_dones.SuccessfulDockingDoneFunction",
            "config":{
              "docking_region_radius": 0.5,
              "velocity_threshold": 0.2,
              "threshold_distance": 0.5,
              "mean_motion": 0.001027,
              "lower_bound": False,
>>>>>>> 1f532271
            },
        },
    ],
    "rewards": [
        {
            "name": "DockingDistanceExponentialChangeReward",
<<<<<<< HEAD
            "functor": "saferl.core.rewards.docking_rewards.DockingDistanceExponentialChangeReward",
=======
            "functor": "saferl.rewards.docking_rewards.DockingDistanceExponentialChangeReward",
>>>>>>> 1f532271
            "config": {
                "pivot": 100
            }
        },
      {
        "name": "DockingDeltaVReward",
<<<<<<< HEAD
        "functor": "saferl.core.rewards.docking_rewards.DockingDeltaVReward",
=======
        "functor": "saferl.rewards.docking_rewards.DockingDeltaVReward",
>>>>>>> 1f532271
        "config": {
          "scale": -0.01,
          "bias": 0.0,
          "mass": 12.0
        }
      },
      {
        "name": "DockingVelocityConstraintReward",
<<<<<<< HEAD
        "functor": "saferl.core.rewards.docking_rewards.DockingVelocityConstraintReward",
=======
        "functor": "saferl.rewards.docking_rewards.DockingVelocityConstraintReward",
>>>>>>> 1f532271
        "config": {
          "scale": -0.01,
          "bias": -0.01,
          "velocity_threshold": 0.2,
          "threshold_distance": 0.5,
          "mean_motion": 0.001027,
          "lower_bound": False,
        }
      },
        {
          "name": "DockingSuccessReward",
<<<<<<< HEAD
          "functor": "saferl.core.rewards.docking_rewards.DockingSuccessReward",
=======
          "functor": "saferl.rewards.docking_rewards.DockingSuccessReward",
>>>>>>> 1f532271
          "config": {
            "scale": 1.0,
            "timeout": 2000,
            "docking_region_radius": 0.5,
            "velocity_threshold": 0.2,
            "threshold_distance": 0.5,
            "mean_motion": 0.001027,
            "lower_bound": False,
          }
        },
      {
        "name": "DockingFailureReward",
<<<<<<< HEAD
        "functor": "saferl.core.rewards.docking_rewards.DockingFailureReward",
=======
        "functor": "saferl.rewards.docking_rewards.DockingFailureReward",
>>>>>>> 1f532271
        "config": {
          "timeout_reward": -1.0,
          "distance_reward": -1.0,
          "crash_reward": -1.0,
          "timeout": 2000,
          "max_goal_distance": 40000,
          "docking_region_radius": 0.5,
          "velocity_threshold": 0.2,
          "threshold_distance": 0.5,
          "mean_motion": 0.001027,
          "lower_bound": False,
        }
      },
    ],
}<|MERGE_RESOLUTION|>--- conflicted
+++ resolved
@@ -30,17 +30,10 @@
     },
     "glues": [
         {
-<<<<<<< HEAD
-          # "functor": "saferl.core.rta.cwh.cwh_rta.RTAGlueCHWDocking3dExplicitSwitching",
-          # "functor": "saferl.core.rta.cwh.cwh_rta.RTAGlueCHWDocking3dImplicitSwitching",
-          # "functor": "saferl.core.rta.cwh.cwh_rta.RTAGlueCHWDocking3dExplicitOptimization",
-          "functor": "saferl.core.rta.cwh.cwh_rta.RTAGlueCHWDocking3dImplicitOptimization",
-=======
           # "functor": "saferl.rta.cwh.cwh_rta.RTAGlueCHWDocking3dExplicitSwitching",
           # "functor": "saferl.rta.cwh.cwh_rta.RTAGlueCHWDocking3dImplicitSwitching",
           # "functor": "saferl.rta.cwh.cwh_rta.RTAGlueCHWDocking3dExplicitOptimization",
           "functor": "saferl.rta.cwh.cwh_rta.RTAGlueCHWDocking3dImplicitOptimization",
->>>>>>> 1f532271
           "config": {
               "step_size": 1,
               "state_observation_names": ["ObserveSensor_Sensor_Position", "ObserveSensor_Sensor_Velocity"]
@@ -89,44 +82,15 @@
     ],
     "dones": [
         {
-<<<<<<< HEAD
-            "functor": "saferl.core.dones.common_dones.TimeoutDoneFunction",
-=======
             "functor": "saferl.dones.common_dones.TimeoutDoneFunction",
->>>>>>> 1f532271
             "config":{
                 "max_sim_time": 2000,
             },
         },
         {
-<<<<<<< HEAD
-            "functor": "saferl.core.dones.docking_dones.MaxDistanceDoneFunction",
-            "config":{
-                "max_distance": 40000,
-            },
-        },
-#        {
-#            "functor": "saferl.core.dones.docking_dones.DockingRelativeVelocityConstraintDoneFunction",
-#            "config":{
-#              "velocity_threshold": 0.2,
-#              "threshold_distance": 0.5,
-#              "mean_motion": 0.001027,
-#              "lower_bound": False,
-#            },
-#        },
-        {
-            "functor": "saferl.core.dones.docking_dones.CrashDockingDoneFunction",
-            "config":{
-              "docking_region_radius": 0.5,
-              "velocity_threshold": 0.2,
-              "threshold_distance": 0.5,
-              "mean_motion": 0.001027,
-              "lower_bound": False,
-=======
             "functor": "saferl.dones.docking_dones.MaxDistanceDoneFunction",
             "config":{
                 "max_distance": 40000,
->>>>>>> 1f532271
             },
         },
 #        {
@@ -146,8 +110,6 @@
               "threshold_distance": 0.5,
               "mean_motion": 0.001027,
               "lower_bound": False,
-<<<<<<< HEAD
-=======
             },
         },
         {
@@ -158,29 +120,20 @@
               "threshold_distance": 0.5,
               "mean_motion": 0.001027,
               "lower_bound": False,
->>>>>>> 1f532271
             },
         },
     ],
     "rewards": [
         {
             "name": "DockingDistanceExponentialChangeReward",
-<<<<<<< HEAD
-            "functor": "saferl.core.rewards.docking_rewards.DockingDistanceExponentialChangeReward",
-=======
             "functor": "saferl.rewards.docking_rewards.DockingDistanceExponentialChangeReward",
->>>>>>> 1f532271
             "config": {
                 "pivot": 100
             }
         },
       {
         "name": "DockingDeltaVReward",
-<<<<<<< HEAD
-        "functor": "saferl.core.rewards.docking_rewards.DockingDeltaVReward",
-=======
         "functor": "saferl.rewards.docking_rewards.DockingDeltaVReward",
->>>>>>> 1f532271
         "config": {
           "scale": -0.01,
           "bias": 0.0,
@@ -189,11 +142,7 @@
       },
       {
         "name": "DockingVelocityConstraintReward",
-<<<<<<< HEAD
-        "functor": "saferl.core.rewards.docking_rewards.DockingVelocityConstraintReward",
-=======
         "functor": "saferl.rewards.docking_rewards.DockingVelocityConstraintReward",
->>>>>>> 1f532271
         "config": {
           "scale": -0.01,
           "bias": -0.01,
@@ -205,11 +154,7 @@
       },
         {
           "name": "DockingSuccessReward",
-<<<<<<< HEAD
-          "functor": "saferl.core.rewards.docking_rewards.DockingSuccessReward",
-=======
           "functor": "saferl.rewards.docking_rewards.DockingSuccessReward",
->>>>>>> 1f532271
           "config": {
             "scale": 1.0,
             "timeout": 2000,
@@ -222,11 +167,7 @@
         },
       {
         "name": "DockingFailureReward",
-<<<<<<< HEAD
-        "functor": "saferl.core.rewards.docking_rewards.DockingFailureReward",
-=======
         "functor": "saferl.rewards.docking_rewards.DockingFailureReward",
->>>>>>> 1f532271
         "config": {
           "timeout_reward": -1.0,
           "distance_reward": -1.0,
