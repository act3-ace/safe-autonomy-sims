--- conflicted
+++ resolved
@@ -1,8 +1,4 @@
 """
-<<<<<<< HEAD
-This module implements a 3D point mass spacecraft with Clohessy-Wilshire physics dynamics in non-inertial orbital
-Hill's reference frame.
-=======
 --------------------------------------------------------------------------
 Air Force Research Laboratory (AFRL) Autonomous Capabilities Team (ACT3)
 Reinforcement Learning (RL) Core  Extension.
@@ -13,8 +9,8 @@
 limitation or restriction. See accompanying README and LICENSE for details.
 ---------------------------------------------------------------------------
 
-This module implements 3D a point mass spacecraft with Clohessy-Wilshire phyiscs dynamics in non-intertial orbital Hill's reference frame
->>>>>>> e9804568
+This module implements a 3D point mass spacecraft with Clohessy-Wilshire physics dynamics in non-inertial orbital
+Hill's reference frame.
 """
 
 import numpy as np
@@ -153,7 +149,7 @@
         Returns
         -------
         scipy.spatial.transform.Rotation
-            Rotation tranformation of the entity's local reference frame basis vectors in the global reference frame.
+            Rotation transformation of the entity's local reference frame basis vectors in the global reference frame.
             i.e. applying this rotation to [1, 0, 0] yields the entity's local x-axis in the global frame.
         """
         # always return a no rotation quaternion as points do not have an orientation
