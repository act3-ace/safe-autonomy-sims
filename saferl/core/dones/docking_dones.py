"""
--------------------------------------------------------------------------
Air Force Research Laboratory (AFRL) Autonomous Capabilities Team (ACT3)
Reinforcement Learning (RL) Core  Extension.

This is a US Government Work not subject to copyright protection in the US.

The use, dissemination or disclosure of data in this file is subject to
limitation or restriction. See accompanying README and LICENSE for details.
---------------------------------------------------------------------------

Functions that define the terminal conditions for the Docking Environment.
This in turn defines whether the end is episode is reached or not.
"""

import typing
from collections import OrderedDict

import numpy as np
<<<<<<< HEAD
from act3_rl_core.dones.done_func_base import (
    DoneFuncBase,
    DoneFuncBaseValidator,
    DoneStatusCodes,
    SharedDoneFuncBase,
    SharedDoneFuncBaseValidator,
)
from act3_rl_core.libraries.environment_dict import DoneDict
from act3_rl_core.libraries.state_dict import StateDict
from act3_rl_core.simulators.common_platform_utils import get_platform_by_name
=======
from corl.dones.done_func_base import DoneFuncBase, DoneFuncBaseValidator, DoneStatusCodes
from corl.libraries.environment_dict import DoneDict
from corl.simulators.common_platform_utils import get_platform_by_name
>>>>>>> 6e94b820

from saferl.core.utils import max_vel_violation


class MaxDistanceDoneValidator(DoneFuncBaseValidator):
    """
    This class validates that the config contains the max_distance data needed for
    computations in the MaxDistanceDoneFucntion.
    """

    max_distance: float


class MaxDistanceDoneFunction(DoneFuncBase):
    """
    A done function that determines if the max distance has been traveled or not.
    """

    def __init__(self, **kwargs) -> None:
        self.config: MaxDistanceDoneValidator
        super().__init__(**kwargs)

    @property
    def get_validator(self):
        """
        Parameters
        ----------
        cls : constructor function

        Returns
        -------
        MaxDistanceDoneValidator
            config validator for the MaxDistanceDoneFucntion

        """
        return MaxDistanceDoneValidator

    def __call__(self, observation, action, next_observation, next_state):
        """
        Parameters
        ----------
        observation : np.ndarray
            np.ndarray describing the current observation
        action : np.ndarray
            np.ndarray describing the current action
        next_observation : np.ndarray
            np.ndarray describing the incoming observation
        next_state : np.ndarray
            np.ndarray describing the incoming state

        Returns
        -------
        done : DoneDict
            dictionary containing the condition condition for the current agent

        """

        done = DoneDict()

        # compute distance to origin
        platform = get_platform_by_name(next_state, self.agent)
        position = platform.position

        # compute to origin
        origin = np.array([0, 0, 0])
        dist = np.linalg.norm(origin - np.array(position))

        done[self.agent] = dist > self.config.max_distance

        if done[self.agent]:
            next_state.episode_state[self.agent][self.name] = DoneStatusCodes.LOSE
        self._set_all_done(done)
        return done


class SuccessfulDockingDoneValidator(DoneFuncBaseValidator):
    """
    This class validates that the config contains the docking_region_radius data needed for
    computations in the SuccessfulDockingDoneFunction.
    """

    docking_region_radius: float
    velocity_threshold: float
    threshold_distance: float
    mean_motion: float = 0.001027
    lower_bound: bool = False
    slope: float = 2.0


class SuccessfulDockingDoneFunction(DoneFuncBase):
    """
    A done function that determines if deputy has successfully docked with the cheif or not.
    """

    def __init__(self, **kwargs) -> None:
        self.config: SuccessfulDockingDoneValidator
        super().__init__(**kwargs)

    @property
    def get_validator(self):
        """
        Parameters
        ----------
        cls : constructor function

        Returns
        -------
        SuccessfulDockingDoneValidator
            config validator for the SuccessfulDockingDoneFunction

        """
        return SuccessfulDockingDoneValidator

    def __call__(self, observation, action, next_observation, next_state):
        """
        Parameters
        ----------
        observation : np.ndarray
            np.ndarray describing the current observation
        action : np.ndarray
            np.ndarray describing the current action
        next_observation : np.ndarray
            np.ndarray describing the incoming observation
        next_state : np.ndarray
            np.ndarray describing the incoming state

        Returns
        -------
        done : DoneDict
            dictionary containing the condition condition for the current agent

        """
        # eventually will include velocity constraint
        done = DoneDict()
        deputy = get_platform_by_name(next_state, self.config.agent_name)

        position = deputy.position

        origin = np.array([0, 0, 0])
        docking_region_radius = self.config.docking_region_radius

        radial_distance = np.linalg.norm(np.array(position) - origin)
        in_docking = radial_distance <= docking_region_radius

        violated, _ = max_vel_violation(
            next_state,
            self.config.agent_name,
            self.config.velocity_threshold,
            self.config.threshold_distance,
            self.config.mean_motion,
            self.config.lower_bound,
            slope=self.config.slope
        )

        done[self.agent] = bool(in_docking and not violated)
        if done[self.agent]:
            next_state.episode_state[self.agent][self.name] = DoneStatusCodes.WIN
            deputy.operable = False
        self._set_all_done(done)
        return done


class DockingVelocityLimitDoneFunctionValidator(DoneFuncBaseValidator):
    """
    Validator for the DockingVelocityLimitDoneFunction
    """
    velocity_threshold: float
    threshold_distance: float
    mean_motion: float = 0.001027
    lower_bound: bool = False
    slope: float = 2.0


class DockingVelocityLimitDoneFunction(DoneFuncBase):
    """
    This done fucntion determines whether the velocity limit has been exceeded or not.
    """

    def __init__(self, **kwargs) -> None:
        self.config: DockingVelocityLimitDoneFunctionValidator
        super().__init__(**kwargs)

    @property
    def get_validator(self):
        """
        Parameters
        ----------
        cls : constructor function

        Returns
        -------
        DockingVelocityLimitDoneFunctionValidator : Done Function
            done function for the DockingVelocityLimitDoneFunction
        """
        return DockingVelocityLimitDoneFunctionValidator

    def __call__(self, observation, action, next_observation, next_state):
        """
        Parameters
        ----------
        observation : np.ndarray
            np.ndarray describing the current observation
        action : np.ndarray
            np.ndarray describing the current action
        next_observation : np.ndarray
            np.ndarray describing the incoming observation
        next_state : np.ndarray
            np.ndarray describing the incoming state

        Returns
        -------
        done : DoneDict
            dictionary containing the condition condition for the current agent
        """

        done = DoneDict()

        violated, _ = max_vel_violation(
            next_state,
            self.config.agent_name,
            self.config.velocity_threshold,
            self.config.threshold_distance,
            self.config.mean_motion,
            self.config.lower_bound,
            slope=self.config.slope
        )

        done[self.agent] = violated
        if done[self.agent]:
            next_state.episode_state[self.agent][self.name] = DoneStatusCodes.LOSE
        self._set_all_done(done)
        return done


class DockingRelativeVelocityConstraintDoneFunctionValidator(DoneFuncBaseValidator):
    """
    This class validates that the config contains essential peices of data for the done function
    """
    velocity_threshold: float
    threshold_distance: float
    mean_motion: float = 0.001027
    lower_bound: bool = False
    slope: float = 2.0


# needs a reference object
class DockingRelativeVelocityConstraintDoneFunction(DoneFuncBase):
    """
    A done function that checks if the docking velocity relative to a target object has exceeded a certain specified threshold velocity.
    """

    def __init__(self, **kwargs) -> None:
        self.config: DockingRelativeVelocityConstraintDoneFunctionValidator
        super().__init__(**kwargs)

    @property
    def get_validator(self):
        """
        Parameters
        ----------
        cls : constructor function

        Returns
        -------
        DockingRelativeVelocityConstraintDoneFunctionValidator : DoneFunctionValidator
        """

        return DockingRelativeVelocityConstraintDoneFunctionValidator

    def __call__(self, observation, action, next_observation, next_state):
        """
        Parameters
        ----------
        observation : np.ndarray
            np.ndarray describing the current observation
        action : np.ndarray
            np.ndarray describing the current action
        next_observation : np.ndarray
            np.ndarray describing the incoming observation
        next_state : np.ndarray
            np.ndarray describing the incoming state

        Returns
        -------
        done : DoneDict
            dictionary containing the condition condition for the current agent
        """
        # eventually will include velocity constraint
        done = DoneDict()

        violated, _ = max_vel_violation(
            next_state,
            self.config.agent_name,
            self.config.velocity_threshold,
            self.config.threshold_distance,
            self.config.mean_motion,
            self.config.lower_bound,
            slope=self.config.slope
        )

        done[self.agent] = violated

        if done[self.agent]:
            next_state.episode_state[self.agent][self.name] = DoneStatusCodes.LOSE
        self._set_all_done(done)
        return done


class CrashDockingDoneValidator(DoneFuncBaseValidator):
    """
    This class validates that the config contains the docking_region_radius data needed for
    computations in the SuccessfulDockingDoneFunction.
    """

    docking_region_radius: float
    velocity_threshold: float
    threshold_distance: float
    mean_motion: float = 0.001027
    lower_bound: bool = False
    slope: float = 2.0


class CrashDockingDoneFunction(DoneFuncBase):
    """
    A done function that determines if deputy has successfully docked with the cheif or not.
    """

    def __init__(self, **kwargs) -> None:
        self.config: CrashDockingDoneValidator
        super().__init__(**kwargs)

    @property
    def get_validator(self):
        """
        Parameters
        ----------
        cls : constructor function

        Returns
        -------
        SuccessfulDockingDoneValidator
            config validator for the SuccessfulDockingDoneFunction

        """
        return CrashDockingDoneValidator

    def __call__(self, observation, action, next_observation, next_state):
        """
        Parameters
        ----------
        observation : np.ndarray
            np.ndarray describing the current observation
        action : np.ndarray
            np.ndarray describing the current action
        next_observation : np.ndarray
            np.ndarray describing the incoming observation
        next_state : np.ndarray
            np.ndarray describing the incoming state

        Returns
        -------
        done : DoneDict
            dictionary containing the condition condition for the current agent

        """
        done = DoneDict()
        deputy = get_platform_by_name(next_state, self.config.agent_name)

        position = deputy.position

        origin = np.array([0, 0, 0])
        docking_region_radius = self.config.docking_region_radius

        radial_distance = np.linalg.norm(np.array(position) - origin)
        in_docking = radial_distance <= docking_region_radius

        violated, _ = max_vel_violation(
            next_state,
            self.config.agent_name,
            self.config.velocity_threshold,
            self.config.threshold_distance,
            self.config.mean_motion,
            self.config.lower_bound,
            slope=self.config.slope
        )

        done[self.agent] = in_docking and violated
        if done[self.agent]:
            next_state.episode_state[self.agent][self.name] = DoneStatusCodes.LOSE
        self._set_all_done(done)
        return done


class CollisionDoneFunctionValidator(SharedDoneFuncBaseValidator):
    """
    name : str
        The name of this done condition
    """
    spacecraft_safety_constraint: float = 0.5  # meters


class CollisionDoneFunction(SharedDoneFuncBase):
    """
    Done function that determines whether the other agent is done.
    """

    @property
    def get_validator(self) -> typing.Type[SharedDoneFuncBaseValidator]:
        """
        Returns the validator for this done function.

        Params
        ------
        cls : class constructor

        Returns
        -------
        RejoinDoneValidator
            done function validator

        """
        return CollisionDoneFunctionValidator

    def __call__(
        self,
        observation: OrderedDict,
        action: OrderedDict,
        next_observation: OrderedDict,
        next_state: StateDict,
        local_dones: DoneDict,
        local_done_info: OrderedDict
    ) -> DoneDict:
        """
        Logic that returns the done condition given the current environment conditions

        Params
        ------
        observation : np.ndarray
             current observation from environment
        action : np.ndarray
             current action to be applied
        next_observation : np.ndarray
             incoming observation from environment
        next_state : np.ndarray
             incoming state from environment

        Returns
        -------
        done : DoneDict
            dictionary containing the condition for the current agent

        """

        # get list of spacecrafts
        # all_string = "__all__"
        # agent_names = list(local_dones.keys())
        # agent_names.remove(all_string)
        agent_names = list(local_done_info.keys())

        # populate DoneDict
        done = DoneDict()
        for name in local_dones.keys():
            done[name] = False

        # check if any spacecraft violates boundaries of other spacecrafts
        while len(agent_names) > 1:
            agent_name = agent_names.pop()
            agent_platform = get_platform_by_name(next_state, agent_name)  # TODO: better way to do this?
            agent_position = agent_platform.position  # TODO: def better way

            for other_agent_name in agent_names:

                if local_dones[other_agent_name]:
                    # skip if other_agent has docked
                    continue

                # check location against location of other agents for boundary violation
                other_agent_platform = get_platform_by_name(next_state, other_agent_name)  # TODO: better way to do this?
                other_agent_position = other_agent_platform.position  # TODO: def better way
                radial_distance = np.linalg.norm(np.array(agent_position) - np.array(other_agent_position))

                # check if in docking region (flag on platform or check pos?)

                if radial_distance < self.config.spacecraft_safety_constraint:
                    # collision detected. stop loop and end episode
                    for k in local_dones.keys():
                        done[k] = True
                    break
        return done


class MultiagentSuccessfulDockingDoneFunctionValidator(SharedDoneFuncBaseValidator):
    """
    name : str
        The name of this done condition
    """
    success_function_name: str = "SuccessfulDockingDoneFunction"


class MultiagentSuccessfulDockingDoneFunction(SharedDoneFuncBase):
    """
    Done function that determines whether the other agent is done.
    """

    @property
    def get_validator(self) -> typing.Type[SharedDoneFuncBaseValidator]:
        """
        Returns the validator for this done function.

        Params
        ------
        cls : class constructor

        Returns
        -------
        RejoinDoneValidator
            done function validator

        """
        return MultiagentSuccessfulDockingDoneFunctionValidator

    def __call__(
        self,
        observation: OrderedDict,
        action: OrderedDict,
        next_observation: OrderedDict,
        next_state: StateDict,
        local_dones: DoneDict,
        local_done_info: OrderedDict
    ) -> DoneDict:
        """
        Logic that returns the done condition given the current environment conditions

        Params
        ------
        observation : np.ndarray
             current observation from environment
        action : np.ndarray
             current action to be applied
        next_observation : np.ndarray
             incoming observation from environment
        next_state : np.ndarray
             incoming state from environment

        Returns
        -------
        done : DoneDict
            dictionary containing the condition for the current agent

        """

        # get list of spacecrafts
        done = DoneDict()

        for agent_name in local_done_info.keys():
            if self.config.success_function_name in next_state.episode_state[agent_name]:
                # docking kvp exists
                if next_state.episode_state[agent_name][self.config.success_function_name] != DoneStatusCodes.WIN:
                    # agent failed to dock
                    return done
            else:
                # agent has not reached done condition
                return done

        # all agents have docked, set all dones to True
        for k in local_dones.keys():
            done[k] = True
        return done<|MERGE_RESOLUTION|>--- conflicted
+++ resolved
@@ -17,22 +17,10 @@
 from collections import OrderedDict
 
 import numpy as np
-<<<<<<< HEAD
-from act3_rl_core.dones.done_func_base import (
-    DoneFuncBase,
-    DoneFuncBaseValidator,
-    DoneStatusCodes,
-    SharedDoneFuncBase,
-    SharedDoneFuncBaseValidator,
-)
-from act3_rl_core.libraries.environment_dict import DoneDict
-from act3_rl_core.libraries.state_dict import StateDict
-from act3_rl_core.simulators.common_platform_utils import get_platform_by_name
-=======
-from corl.dones.done_func_base import DoneFuncBase, DoneFuncBaseValidator, DoneStatusCodes
+from corl.dones.done_func_base import DoneFuncBase, DoneFuncBaseValidator, DoneStatusCodes, SharedDoneFuncBase, SharedDoneFuncBaseValidator
 from corl.libraries.environment_dict import DoneDict
+from corl.libraries.state_dict import StateDict
 from corl.simulators.common_platform_utils import get_platform_by_name
->>>>>>> 6e94b820
 
 from saferl.core.utils import max_vel_violation
 
@@ -444,8 +432,8 @@
         """
         Returns the validator for this done function.
 
-        Params
-        ------
+        Parameters
+        ----------
         cls : class constructor
 
         Returns
@@ -468,16 +456,16 @@
         """
         Logic that returns the done condition given the current environment conditions
 
-        Params
-        ------
-        observation : np.ndarray
-             current observation from environment
-        action : np.ndarray
-             current action to be applied
-        next_observation : np.ndarray
-             incoming observation from environment
-        next_state : np.ndarray
-             incoming state from environment
+        Parameters
+        ----------
+        observation : np.ndarray
+            current observation from environment
+        action : np.ndarray
+            current action to be applied
+        next_observation : np.ndarray
+            incoming observation from environment
+        next_state : np.ndarray
+            incoming state from environment
 
         Returns
         -------
@@ -542,8 +530,8 @@
         """
         Returns the validator for this done function.
 
-        Params
-        ------
+        Parameters
+        ----------
         cls : class constructor
 
         Returns
@@ -566,16 +554,16 @@
         """
         Logic that returns the done condition given the current environment conditions
 
-        Params
-        ------
-        observation : np.ndarray
-             current observation from environment
-        action : np.ndarray
-             current action to be applied
-        next_observation : np.ndarray
-             incoming observation from environment
-        next_state : np.ndarray
-             incoming state from environment
+        Parameters
+        ----------
+        observation : np.ndarray
+            current observation from environment
+        action : np.ndarray
+            current action to be applied
+        next_observation : np.ndarray
+            incoming observation from environment
+        next_state : np.ndarray
+            incoming state from environment
 
         Returns
         -------
