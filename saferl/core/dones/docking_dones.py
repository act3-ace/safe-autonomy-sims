"""
--------------------------------------------------------------------------
Air Force Research Laboratory (AFRL) Autonomous Capabilities Team (ACT3)
Reinforcement Learning (RL) Core  Extension.

This is a US Government Work not subject to copyright protection in the US.

The use, dissemination or disclosure of data in this file is subject to
limitation or restriction. See accompanying README and LICENSE for details.
---------------------------------------------------------------------------

Functions that define the terminal conditions for the Docking Environment.
This in turn defines whether the end is episode is reached or not.
"""

import typing
from collections import OrderedDict

import numpy as np
<<<<<<< HEAD
from act3_rl_core.dones.done_func_base import (
    DoneFuncBase,
    DoneFuncBaseValidator,
    DoneStatusCodes,
    SharedDoneFuncBase,
    SharedDoneFuncBaseValidator,
)
from act3_rl_core.libraries.environment_dict import DoneDict
from act3_rl_core.libraries.state_dict import StateDict
from act3_rl_core.simulators.common_platform_utils import get_platform_by_name, get_sensor_by_name
=======
from corl.dones.done_func_base import DoneFuncBase, DoneFuncBaseValidator, DoneStatusCodes
from corl.libraries.environment_dict import DoneDict
from corl.simulators.common_platform_utils import get_platform_by_name
>>>>>>> 22c0f567

from saferl.core.utils import max_vel_violation


class MaxDistanceDoneValidator(DoneFuncBaseValidator):
    """
    This class validates that the config contains the max_distance data needed for
    computations in the MaxDistanceDoneFucntion.
    """

    max_distance: float


class MaxDistanceDoneFunction(DoneFuncBase):
    """
    A done function that determines if the max distance has been traveled or not.
    """

    def __init__(self, **kwargs) -> None:
        self.config: MaxDistanceDoneValidator
        super().__init__(**kwargs)

    @property
    def get_validator(self):
        """
        Parameters
        ----------
        cls : constructor function

        Returns
        -------
        MaxDistanceDoneValidator
            config validator for the MaxDistanceDoneFucntion

        """
        return MaxDistanceDoneValidator

    def __call__(self, observation, action, next_observation, next_state):
        """
        Parameters
        ----------
        observation : np.ndarray
            np.ndarray describing the current observation
        action : np.ndarray
            np.ndarray describing the current action
        next_observation : np.ndarray
            np.ndarray describing the incoming observation
        next_state : np.ndarray
            np.ndarray describing the incoming state

        Returns
        -------
        done : DoneDict
            dictionary containing the condition condition for the current agent

        """

        done = DoneDict()

        # compute distance to origin
        platform = get_platform_by_name(next_state, self.agent)
        position = platform.position

        # compute to origin
        origin = np.array([0, 0, 0])
        dist = np.linalg.norm(origin - np.array(position))

        done[self.agent] = dist > self.config.max_distance

        if done[self.agent]:
            next_state.episode_state[self.agent][self.name] = DoneStatusCodes.LOSE
        self._set_all_done(done)
        return done


class SuccessfulDockingDoneValidator(DoneFuncBaseValidator):
    """
    This class validates that the config contains the docking_region_radius data needed for
    computations in the SuccessfulDockingDoneFunction.
    """

    docking_region_radius: float
    velocity_threshold: float
    threshold_distance: float
    mean_motion: float = 0.001027
    lower_bound: bool = False
    slope: float = 2.0


class SuccessfulDockingDoneFunction(DoneFuncBase):
    """
    A done function that determines if deputy has successfully docked with the cheif or not.
    """

    def __init__(self, **kwargs) -> None:
        self.config: SuccessfulDockingDoneValidator
        super().__init__(**kwargs)

    @property
    def get_validator(self):
        """
        Parameters
        ----------
        cls : constructor function

        Returns
        -------
        SuccessfulDockingDoneValidator
            config validator for the SuccessfulDockingDoneFunction

        """
        return SuccessfulDockingDoneValidator

    def __call__(self, observation, action, next_observation, next_state):
        """
        Parameters
        ----------
        observation : np.ndarray
            np.ndarray describing the current observation
        action : np.ndarray
            np.ndarray describing the current action
        next_observation : np.ndarray
            np.ndarray describing the incoming observation
        next_state : np.ndarray
            np.ndarray describing the incoming state

        Returns
        -------
        done : DoneDict
            dictionary containing the condition condition for the current agent

        """
        # eventually will include velocity constraint
        done = DoneDict()
        deputy = get_platform_by_name(next_state, self.config.agent_name)

        position = deputy.position

        origin = np.array([0, 0, 0])
        docking_region_radius = self.config.docking_region_radius

        radial_distance = np.linalg.norm(np.array(position) - origin)
        in_docking = radial_distance <= docking_region_radius

        violated, _ = max_vel_violation(
            next_state,
            self.config.agent_name,
            self.config.velocity_threshold,
            self.config.threshold_distance,
            self.config.mean_motion,
            self.config.lower_bound,
            slope=self.config.slope
        )

<<<<<<< HEAD
        done[self.agent] = in_docking and not violated

=======
        done[self.agent] = bool(in_docking and not violated)
>>>>>>> 22c0f567
        if done[self.agent]:
            next_state.episode_state[self.agent][self.name] = DoneStatusCodes.WIN
        self._set_all_done(done)
        return done


class DockingVelocityLimitDoneFunctionValidator(DoneFuncBaseValidator):
    """
    Validator for the DockingVelocityLimitDoneFunction
    """
    velocity_threshold: float
    threshold_distance: float
    mean_motion: float = 0.001027
    lower_bound: bool = False
    slope: float = 2.0


class DockingVelocityLimitDoneFunction(DoneFuncBase):
    """
    This done fucntion determines whether the velocity limit has been exceeded or not.
    """

    def __init__(self, **kwargs) -> None:
        self.config: DockingVelocityLimitDoneFunctionValidator
        super().__init__(**kwargs)

    @property
    def get_validator(self):
        """
        Parameters
        ----------
        cls : constructor function

        Returns
        -------
        DockingVelocityLimitDoneFunctionValidator : Done Function
            done function for the DockingVelocityLimitDoneFunction
        """
        return DockingVelocityLimitDoneFunctionValidator

    def __call__(self, observation, action, next_observation, next_state):
        """
        Parameters
        ----------
        observation : np.ndarray
            np.ndarray describing the current observation
        action : np.ndarray
            np.ndarray describing the current action
        next_observation : np.ndarray
            np.ndarray describing the incoming observation
        next_state : np.ndarray
            np.ndarray describing the incoming state

        Returns
        -------
        done : DoneDict
            dictionary containing the condition condition for the current agent
        """

        done = DoneDict()

        violated, _ = max_vel_violation(
            next_state,
            self.config.agent_name,
            self.config.velocity_threshold,
            self.config.threshold_distance,
            self.config.mean_motion,
            self.config.lower_bound,
            slope=self.config.slope
        )

        done[self.agent] = violated
        if done[self.agent]:
            next_state.episode_state[self.agent][self.name] = DoneStatusCodes.LOSE
        self._set_all_done(done)
        return done


class DockingRelativeVelocityConstraintDoneFunctionValidator(DoneFuncBaseValidator):
    """
    This class validates that the config contains essential peices of data for the done function
    """
    velocity_threshold: float
    threshold_distance: float
    mean_motion: float = 0.001027
    lower_bound: bool = False
    slope: float = 2.0


# needs a reference object
class DockingRelativeVelocityConstraintDoneFunction(DoneFuncBase):
    """
    A done function that checks if the docking velocity relative to a target object has exceeded a certain specified threshold velocity.
    """

    def __init__(self, **kwargs) -> None:
        self.config: DockingRelativeVelocityConstraintDoneFunctionValidator
        super().__init__(**kwargs)

    @property
    def get_validator(self):
        """
        Parameters
        ----------
        cls : constructor function

        Returns
        -------
        DockingRelativeVelocityConstraintDoneFunctionValidator : DoneFunctionValidator
        """

        return DockingRelativeVelocityConstraintDoneFunctionValidator

    def __call__(self, observation, action, next_observation, next_state):
        """
        Parameters
        ----------
        observation : np.ndarray
            np.ndarray describing the current observation
        action : np.ndarray
            np.ndarray describing the current action
        next_observation : np.ndarray
            np.ndarray describing the incoming observation
        next_state : np.ndarray
            np.ndarray describing the incoming state

        Returns
        -------
        done : DoneDict
            dictionary containing the condition condition for the current agent
        """
        # eventually will include velocity constraint
        done = DoneDict()

        violated, _ = max_vel_violation(
            next_state,
            self.config.agent_name,
            self.config.velocity_threshold,
            self.config.threshold_distance,
            self.config.mean_motion,
            self.config.lower_bound,
            slope=self.config.slope
        )

        done[self.agent] = violated

        if done[self.agent]:
            next_state.episode_state[self.agent][self.name] = DoneStatusCodes.LOSE
        self._set_all_done(done)
        return done


class CrashDockingDoneValidator(DoneFuncBaseValidator):
    """
    This class validates that the config contains the docking_region_radius data needed for
    computations in the SuccessfulDockingDoneFunction.
    """

    docking_region_radius: float
    velocity_threshold: float
    threshold_distance: float
    mean_motion: float = 0.001027
    lower_bound: bool = False
    slope: float = 2.0


class CrashDockingDoneFunction(DoneFuncBase):
    """
    A done function that determines if deputy has successfully docked with the cheif or not.
    """

    def __init__(self, **kwargs) -> None:
        self.config: CrashDockingDoneValidator
        super().__init__(**kwargs)

    @property
    def get_validator(self):
        """
        Parameters
        ----------
        cls : constructor function

        Returns
        -------
        SuccessfulDockingDoneValidator
            config validator for the SuccessfulDockingDoneFunction

        """
        return CrashDockingDoneValidator

    def __call__(self, observation, action, next_observation, next_state):
        """
        Parameters
        ----------
        observation : np.ndarray
            np.ndarray describing the current observation
        action : np.ndarray
            np.ndarray describing the current action
        next_observation : np.ndarray
            np.ndarray describing the incoming observation
        next_state : np.ndarray
            np.ndarray describing the incoming state

        Returns
        -------
        done : DoneDict
            dictionary containing the condition condition for the current agent

        """
        done = DoneDict()
        deputy = get_platform_by_name(next_state, self.config.agent_name)

        position = deputy.position

        origin = np.array([0, 0, 0])
        docking_region_radius = self.config.docking_region_radius

        radial_distance = np.linalg.norm(np.array(position) - origin)
        in_docking = radial_distance <= docking_region_radius

        violated, _ = max_vel_violation(
            next_state,
            self.config.agent_name,
            self.config.velocity_threshold,
            self.config.threshold_distance,
            self.config.mean_motion,
            self.config.lower_bound,
            slope=self.config.slope
        )

        done[self.agent] = in_docking and violated
        if done[self.agent]:
            next_state.episode_state[self.agent][self.name] = DoneStatusCodes.LOSE
        self._set_all_done(done)
        return done


class CollisionDoneFunctionValidator(SharedDoneFuncBaseValidator):
    """
    name : str
        The name of this done condition
    """
    spacecraft_safety_constraint: float = 0.5  # meters
    position_sensor_name: str = "Sensor_Position"


class CollisionDoneFunction(SharedDoneFuncBase):
    """
    Done function that determines whether the other agent is done.
    """

    @property
    def get_validator(self) -> typing.Type[SharedDoneFuncBaseValidator]:
        """
        Returns the validator for this done function.

        Params
        ------
        cls : class constructor

        Returns
        -------
        RejoinDoneValidator
            done function validator

        """
        return CollisionDoneFunctionValidator

    def __call__(
        self,
        observation: OrderedDict,
        action: OrderedDict,
        next_observation: OrderedDict,
        next_state: StateDict,
        local_dones: DoneDict,
        local_done_info: OrderedDict
    ) -> DoneDict:
        """
        Logic that returns the done condition given the current environment conditions

        Params
        ------
        observation : np.ndarray
             current observation from environment
        action : np.ndarray
             current action to be applied
        next_observation : np.ndarray
             incoming observation from environment
        next_state : np.ndarray
             incoming state from environment

        Returns
        -------
        done : DoneDict
            dictionary containing the condition for the current agent

        """

        # get list of spacecrafts
        agent_names = list(local_done_info.keys())

        # populate DoneDict
        done = DoneDict()
        for name in local_dones.keys():
            done[name] = False

        # check if any spacecraft violates boundaries of other spacecrafts
        while len(agent_names) > 1:
            agent_name = agent_names.pop()
            agent_platform = get_platform_by_name(next_state, agent_name)
            agent_sensor = get_sensor_by_name(agent_platform, self.config.position_sensor_name)
            agent_position = agent_sensor.get_measurement()

            for other_agent_name in agent_names:

                if local_dones[other_agent_name]:
                    # skip if other_agent is done
                    continue

                # check location against location of other agents for boundary violation
                other_agent_platform = get_platform_by_name(next_state, other_agent_name)
                other_agent_sensor = get_sensor_by_name(other_agent_platform, self.config.position_sensor_name)
                other_agent_position = other_agent_sensor.get_measurement()

                radial_distance = np.linalg.norm(np.array(agent_position) - np.array(other_agent_position))

                if radial_distance < self.config.spacecraft_safety_constraint:
                    # collision detected. stop loop and end episode
                    for k in local_dones.keys():
                        done[k] = True
                    break
        return done


class MultiagentSuccessfulDockingDoneFunctionValidator(SharedDoneFuncBaseValidator):
    """
    name : str
        The name of this done condition
    """
    success_function_name: str = "SuccessfulDockingDoneFunction"


class MultiagentSuccessfulDockingDoneFunction(SharedDoneFuncBase):
    """
    Done function that determines whether the other agent is done.
    """

    @property
    def get_validator(self) -> typing.Type[SharedDoneFuncBaseValidator]:
        """
        Returns the validator for this done function.

        Params
        ------
        cls : class constructor

        Returns
        -------
        RejoinDoneValidator
            done function validator

        """
        return MultiagentSuccessfulDockingDoneFunctionValidator

    def __call__(
        self,
        observation: OrderedDict,
        action: OrderedDict,
        next_observation: OrderedDict,
        next_state: StateDict,
        local_dones: DoneDict,
        local_done_info: OrderedDict
    ) -> DoneDict:
        """
        Logic that returns the done condition given the current environment conditions

        Params
        ------
        observation : np.ndarray
             current observation from environment
        action : np.ndarray
             current action to be applied
        next_observation : np.ndarray
             incoming observation from environment
        next_state : np.ndarray
             incoming state from environment

        Returns
        -------
        done : DoneDict
            dictionary containing the condition for the current agent

        """

        # get list of spacecrafts
        done = DoneDict()

        for agent_name in local_done_info.keys():
            if self.config.success_function_name in next_state.episode_state[agent_name]:
                # docking kvp exists
                if next_state.episode_state[agent_name][self.config.success_function_name] != DoneStatusCodes.WIN:
                    # agent failed to dock
                    return done
            else:
                # agent has not reached done condition
                return done

        # all agents have docked, set all dones to True
        for k in local_dones.keys():
            done[k] = True
        return done<|MERGE_RESOLUTION|>--- conflicted
+++ resolved
@@ -17,7 +17,6 @@
 from collections import OrderedDict
 
 import numpy as np
-<<<<<<< HEAD
 from act3_rl_core.dones.done_func_base import (
     DoneFuncBase,
     DoneFuncBaseValidator,
@@ -28,11 +27,6 @@
 from act3_rl_core.libraries.environment_dict import DoneDict
 from act3_rl_core.libraries.state_dict import StateDict
 from act3_rl_core.simulators.common_platform_utils import get_platform_by_name, get_sensor_by_name
-=======
-from corl.dones.done_func_base import DoneFuncBase, DoneFuncBaseValidator, DoneStatusCodes
-from corl.libraries.environment_dict import DoneDict
-from corl.simulators.common_platform_utils import get_platform_by_name
->>>>>>> 22c0f567
 
 from saferl.core.utils import max_vel_violation
 
@@ -187,12 +181,10 @@
             slope=self.config.slope
         )
 
-<<<<<<< HEAD
-        done[self.agent] = in_docking and not violated
-
-=======
+        # main:
+        # done[self.agent] = in_docking and not violated
+        # multi
         done[self.agent] = bool(in_docking and not violated)
->>>>>>> 22c0f567
         if done[self.agent]:
             next_state.episode_state[self.agent][self.name] = DoneStatusCodes.WIN
         self._set_all_done(done)
@@ -449,15 +441,10 @@
         """
         Returns the validator for this done function.
 
-        Params
-        ------
-        cls : class constructor
-
         Returns
         -------
         RejoinDoneValidator
             done function validator
-
         """
         return CollisionDoneFunctionValidator
 
@@ -473,8 +460,6 @@
         """
         Logic that returns the done condition given the current environment conditions
 
-        Params
-        ------
         observation : np.ndarray
              current observation from environment
         action : np.ndarray
@@ -483,6 +468,10 @@
              incoming observation from environment
         next_state : np.ndarray
              incoming state from environment
+        local_dones: DoneDict
+            TODO
+        local_done_info: OrderedDict
+            TODO
 
         Returns
         -------
@@ -544,10 +533,6 @@
     def get_validator(self) -> typing.Type[SharedDoneFuncBaseValidator]:
         """
         Returns the validator for this done function.
-
-        Params
-        ------
-        cls : class constructor
 
         Returns
         -------
@@ -578,7 +563,11 @@
         next_observation : np.ndarray
              incoming observation from environment
         next_state : np.ndarray
-             incoming state from environment
+            incoming state from environment
+        local_dones: DoneDict
+            TODO ****
+        local_done_info: OrderedDict
+            TODO****
 
         Returns
         -------
