"""
<<<<<<< HEAD
Glues which reads observations from wrapped glues and can normalize the observations using a defined mu and sigma or the
sensor bounds.
=======
--------------------------------------------------------------------------
Air Force Research Laboratory (AFRL) Autonomous Capabilities Team (ACT3)
Reinforcement Learning (RL) Core  Extension.

This is a US Government Work not subject to copyright protection in the US.

The use, dissemination or disclosure of data in this file is subject to
limitation or restriction. See accompanying README and LICENSE for details.
---------------------------------------------------------------------------

Glues which reads observations from wrapped glues and can normalize the observations using a defined mu and sigma or the sensor bounds.
>>>>>>> 644ad3b9

Author: Jamie Cunningham
"""

import typing

from corl.glues.base_glue import BaseAgentGlue, BaseAgentGlueValidator
from corl.glues.base_multi_wrapper import BaseMultiWrapperGlue
from corl.glues.base_wrapper import BaseWrapperGlue

from saferl.core.glues.normal.normal_glue import NormalGlue, NormalGlueValidator


class NormalWrapperGlueValidator(NormalGlueValidator):
    """
    Validator for NormalWrapperGlue config.

    Wrapped: BaseAgentGlue
        The wrapped glue instance.
    """
    wrapped: BaseAgentGlue

    class Config:  # pylint: disable=C0115, R0903
        arbitrary_types_allowed = True


class NormalWrapperGlue(NormalGlue, BaseWrapperGlue):
    """
    Wrapper glue which allows normalization of wrapped glue actions and observations using custom mu and sigma.
    """

    @property
    def get_validator(self) -> typing.Type[BaseAgentGlueValidator]:
        return NormalWrapperGlueValidator


class NormalMultiWrapperGlueValidator(NormalGlueValidator):
    """
    Wrapped: BaseAgentGlue
        The wrapped glue instance.
    """
    wrapped: typing.List[BaseAgentGlue]

    class Config:  # pylint: disable=C0115, R0903
        arbitrary_types_allowed = True


class NormalMultiWrapperGlue(NormalGlue, BaseMultiWrapperGlue):
    """
    Wrapper glue which allows normalization of wrapped glue actions and observations using custom mu and sigma.
    """

    @property
    def get_validator(self) -> typing.Type[BaseAgentGlueValidator]:
        return NormalMultiWrapperGlueValidator<|MERGE_RESOLUTION|>--- conflicted
+++ resolved
@@ -1,8 +1,4 @@
 """
-<<<<<<< HEAD
-Glues which reads observations from wrapped glues and can normalize the observations using a defined mu and sigma or the
-sensor bounds.
-=======
 --------------------------------------------------------------------------
 Air Force Research Laboratory (AFRL) Autonomous Capabilities Team (ACT3)
 Reinforcement Learning (RL) Core  Extension.
@@ -13,8 +9,8 @@
 limitation or restriction. See accompanying README and LICENSE for details.
 ---------------------------------------------------------------------------
 
-Glues which reads observations from wrapped glues and can normalize the observations using a defined mu and sigma or the sensor bounds.
->>>>>>> 644ad3b9
+Glues which reads observations from wrapped glues and can normalize the observations using a defined mu and sigma or the
+sensor bounds.
 
 Author: Jamie Cunningham
 """
