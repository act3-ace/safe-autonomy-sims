"""
--------------------------------------------------------------------------
Air Force Research Laboratory (AFRL) Autonomous Capabilities Team (ACT3)
Reinforcement Learning (RL) Core  Extension.

This is a US Government Work not subject to copyright protection in the US.

The use, dissemination or disclosure of data in this file is subject to
limitation or restriction. See accompanying README and LICENSE for details.
---------------------------------------------------------------------------

This module contains controllers for the CWH platform.
"""

import numpy as np
from corl.libraries.plugin_library import PluginLibrary
from corl.simulators.base_parts import BaseController, BasePlatformPartValidator

import saferl.core.platforms.cwh.cwh_properties as cwh_props
from saferl.core.platforms.cwh.cwh_available_platforms import CWHAvailablePlatformTypes
from saferl.core.simulators.cwh_simulator import CWHSimulator


class CWHController(BaseController):
    """
    A controller created to interface with the CWH platform.
    """

    # @property
    # def name(self):
    #     """
    #     Returns
    #     -------
    #     String
    #         name of the controller
    #     """
    #     return self.config.name + self.__class__.__name__

    def apply_control(self, control: np.ndarray) -> None:
        """
        Raises
        ------
        NotImplementedError
            If the method has not been implemented
        """
        raise NotImplementedError

    def get_applied_control(self) -> np.ndarray:
        """
        Raises
        ------
        NotImplementedError
            If the method has not been implemented
        """
        raise NotImplementedError


class ThrustControllerValidator(BasePlatformPartValidator):
    """
    Controller config validator for the ThrustController
    """

    axis: int


class ThrustController(CWHController):
    """
    A controller to control thrust on the CWH platrorm.

    Parameters
    ----------
    parent_platform : cwh_platform
        the platform to which the controller belongs
    config : dict
        contains configuration proprties

    """

    def __init__(
        self,
        parent_platform,
        config,
        property_class=cwh_props.ThrustProp,
    ):  # pylint: disable=W0102
        self.config: ThrustControllerValidator
<<<<<<< HEAD

=======
>>>>>>> 22c0f567
        super().__init__(property_class=property_class, parent_platform=parent_platform, config=config)

    @property
    def get_validator(self):
        """
        Parameters
        ----------
        cls : constructor function

        Returns
        -------
        ThrustControllerValidator
            config validator for the ThrustController

        """

        return ThrustControllerValidator

    def apply_control(self, control: np.ndarray) -> None:
        """
        Applies control to the parent platform

        Parameters
        ----------
        control
            ndarray describing the control to the platform
        """
        self.parent_platform.save_action_to_platform(action=control, axis=self.config.axis)

    def get_applied_control(self) -> np.ndarray:
        """
        Retrieve the applied control to the parent platform

        Returns
        -------
        np.ndarray
            Previously applied action

        """
        return np.array([self.parent_platform.get_applied_action()[self.config.axis]], dtype=np.float32)


PluginLibrary.AddClassToGroup(
    ThrustController, "Controller_Thrust", {
        "simulator": CWHSimulator, "platform_type": CWHAvailablePlatformTypes.CWH
    }
)<|MERGE_RESOLUTION|>--- conflicted
+++ resolved
@@ -25,16 +25,6 @@
     """
     A controller created to interface with the CWH platform.
     """
-
-    # @property
-    # def name(self):
-    #     """
-    #     Returns
-    #     -------
-    #     String
-    #         name of the controller
-    #     """
-    #     return self.config.name + self.__class__.__name__
 
     def apply_control(self, control: np.ndarray) -> None:
         """
@@ -83,10 +73,6 @@
         property_class=cwh_props.ThrustProp,
     ):  # pylint: disable=W0102
         self.config: ThrustControllerValidator
-<<<<<<< HEAD
-
-=======
->>>>>>> 22c0f567
         super().__init__(property_class=property_class, parent_platform=parent_platform, config=config)
 
     @property
