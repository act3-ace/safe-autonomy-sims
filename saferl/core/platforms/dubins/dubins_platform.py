"""
<<<<<<< HEAD
This module defines the platforms used with saferl Dubins2dSimulator and Dubins3dSimulator classes. It represents an
=======
--------------------------------------------------------------------------
Air Force Research Laboratory (AFRL) Autonomous Capabilities Team (ACT3)
Reinforcement Learning (RL) Core  Extension.

This is a US Government Work not subject to copyright protection in the US.

The use, dissemination or disclosure of data in this file is subject to
limitation or restriction. See accompanying README and LICENSE for details.
---------------------------------------------------------------------------

This module defines the platforms used with saferl Dubins2dSimulator and Subins3dSimulator classes. It represents an
>>>>>>> 644ad3b9
aircraft operating under the Dubins dynamics model.
"""

import numpy as np
from corl.simulators.base_platform import BasePlatform


class DubinsPlatform(BasePlatform):
    """
    A platform representing an aircraft operating under Dubins dynamics.
    Allows for saving an action to the platform for when the platform needs
    to give an action to the environment during the environment step function.

    Parameters
    ----------
    platform_name : str
        Name of the platform.
    platform : sim_entity
        Backend simulation entity associated with the platform.
    platform_config : dict
        Platform-specific configuration dictionary.
    """

    def __init__(self, platform_name, platform, platform_config):  # pylint: disable=W0613
        super().__init__(platform_name=platform_name, platform=platform, parts_list=platform_config)
        self._last_applied_action = None
        self._sim_time = 0.0

    def __eq__(self, other):
        if isinstance(other, DubinsPlatform):
            eq = np.allclose(self.velocity, other.velocity)
            eq = eq and np.allclose(self.position, other.position)
            eq = eq and np.allclose(self.orientation.as_euler("zyx"), other.orientation.as_euler("zyx"))
            eq = eq and self.heading == other.heading
            eq = eq and self.sim_time == other.sim_time
            return eq
        return False

    def get_applied_action(self):
        """
        Returns the action stored in this platform.

        Returns:
            typing.Any -- Any sort of stored action.
        """
        return self._last_applied_action

    def save_action_to_platform(self, action, axis=None):
        """
        Saves an action to the platform if it matches the action space.

        Arguments:
            action typing.Any -- The action to store in the platform.
        """
        if axis is not None:
            self._last_applied_action[axis] = action
        else:
            self._last_applied_action = action

    @property
    def position(self):
        """
        The position of the platform.

        Returns
        -------
        np.ndarray
            The position vector of the platform.
        """
        return self._platform.position

    @property
    def velocity(self):
        """
        The velocity of the platform.

        Returns
        -------
        np.ndarray
            The velocity vector of the platform.
        """
        return self._platform.velocity

    @property
    def heading(self):
        """
        The heading of the platform.

        Returns
        -------
        float
            The heading angle of the platform in radians.
        """
        return self._platform.heading

    @property
    def orientation(self):
        """
        The orientation of the platform.

        Returns
        -------
        scipy.Rotation
            The scipy rotation of the platform.
        """
        return self._platform.orientation

    # TODO: don't require this property
    @property
    def partner(self):
        """
        The platform's partner entity.

        Returns
        -------
        BaseEntity
            The platform's partner or None if partner does not exist
        """
        return self._platform.partner

    @property
    def partner_position(self):
        """
        The position of the platform's partner.

        Returns
        -------
        np.ndarray
            The position vector of the platform's partner or None if partner is not specified.
        """
        return self._platform.partner.position if self._platform.partner is not None else None

    @property
    def partner_velocity(self):
        """
        The velocity of the platform's partner.

        Returns
        -------
        np.ndarray
            The velocity vector of the platform's partner.
        """
        return self._platform.partner.velocity if self._platform.partner is not None else None

    @property
    def partner_heading(self):
        """
        The heading of the platform's partner.

        Returns
        -------
        float
            The heading angle of the platform's partner in radians.
        """
        return self._platform.partner.heading if self._platform.partner is not None else None

    @property
    def partner_orientation(self):
        """
        The orientation of the platform's partner.

        Returns
        -------
        scipy.Rotation
            The scipy rotation of the platform's partner.
        """
        return self._platform.partner.orientation if self._platform.partner is not None else None

    @property
    def sim_time(self):
        """
        The current simulation time in seconds.

        Returns
        -------
        float
            Current simulation time.
        """
        return self._sim_time

    @sim_time.setter
    def sim_time(self, time):
        self._sim_time = time

    @property
    def operable(self):
        return True


class Dubins2dPlatform(DubinsPlatform):
    """
    A platform representing an aircraft operating under 2D Dubins dynamics.
    Allows for saving an action to the platform for when the platform needs
    to give an action to the environment during the environment step function.

    Parameters
    ----------
    platform_name : str
        Name of the platform.
    platform : sim_entity
        Backend simulation entity associated with the platform.
    platform_config : dict
        Platform-specific configuration dictionary.
    """

    def __init__(self, platform_name, platform, platform_config):  # pylint: disable=W0613
        super().__init__(platform_name=platform_name, platform=platform, platform_config=platform_config)
        self._last_applied_action = np.array([0, 0], dtype=np.float32)  # turn rate, acceleration


class Dubins3dPlatform(DubinsPlatform):
    """
    A platform representing an aircraft operating under 3D Dubins dynamics.
    Allows for saving an action to the platform for when the platform needs
    to give an action to the environment during the environment step function

    Parameters
    ----------
    platform_name : str
        Name of the platform.
    platform : sim_entity
        Backend simulation entity associated with the platform.
    platform_config : dict
        Platform-specific configuration dictionary.
    """

    def __init__(self, platform_name, platform, platform_config):  # pylint: disable=W0613
        super().__init__(platform_name=platform_name, platform=platform, platform_config=platform_config)
        self._last_applied_action = np.array([0, 0, 0], dtype=np.float32)  # elevator, ailerons, throttle

    @property
    def flight_path_angle(self):
        """
        The flight path angle of the platform.

        Returns
        -------
        float
            The flight path angle of the platform in radians.
        """
        return self._platform.gamma

    @property
    def roll(self):
        """
        The roll of the platform.

        Returns
        -------
        float
            The roll angle of the platform in radians.
        """
        return self._platform.roll

    @property
    def partner_flight_path_angle(self):
        """
        The flight path angle of the platform's partner.

        Returns
        -------
        float
            The flight path angle of the platform's partner in radians.
        """
        return self._platform.partner.gamma if self._platform.partner is not None else None

    @property
    def partner_roll(self):
        """
        The roll of the platform's partner.

        Returns
        -------
        float
            The roll angle of the platform's partner in radians.
        """
        return self._platform.partner.roll if self._platform.partner is not None else None<|MERGE_RESOLUTION|>--- conflicted
+++ resolved
@@ -1,7 +1,4 @@
 """
-<<<<<<< HEAD
-This module defines the platforms used with saferl Dubins2dSimulator and Dubins3dSimulator classes. It represents an
-=======
 --------------------------------------------------------------------------
 Air Force Research Laboratory (AFRL) Autonomous Capabilities Team (ACT3)
 Reinforcement Learning (RL) Core  Extension.
@@ -12,8 +9,7 @@
 limitation or restriction. See accompanying README and LICENSE for details.
 ---------------------------------------------------------------------------
 
-This module defines the platforms used with saferl Dubins2dSimulator and Subins3dSimulator classes. It represents an
->>>>>>> 644ad3b9
+This module defines the platforms used with saferl Dubins2dSimulator and Dubins3dSimulator classes. It represents an
 aircraft operating under the Dubins dynamics model.
 """
 
