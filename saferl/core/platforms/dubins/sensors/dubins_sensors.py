"""
<<<<<<< HEAD
This module contains implementations of sensors that reside on the Dubins platform.
=======
--------------------------------------------------------------------------
Air Force Research Laboratory (AFRL) Autonomous Capabilities Team (ACT3)
Reinforcement Learning (RL) Core  Extension.

This is a US Government Work not subject to copyright protection in the US.

The use, dissemination or disclosure of data in this file is subject to
limitation or restriction. See accompanying README and LICENSE for details.
---------------------------------------------------------------------------

This module contains implementations of sensors that reside on the Dubins platform
>>>>>>> e9804568
"""
import typing

import numpy as np
from corl.libraries.plugin_library import PluginLibrary
from corl.simulators.base_parts import BasePlatformPartValidator, BaseTimeSensor

import saferl.core.platforms.dubins.dubins_properties as dubins_props
from saferl.core.platforms.common.sensors import TransformSensor
from saferl.core.platforms.dubins.dubins_available_platforms import DubinsAvailablePlatformTypes
from saferl.core.simulators.dubins_simulator import Dubins2dSimulator, Dubins3dSimulator


class DubinsSensorValidator(BasePlatformPartValidator):
    """
    Oriented: Flag to orient sensor value from platform's partner orientation. Default: False.
    """
    oriented: bool = False


class DubinsSensor(TransformSensor):
    """
    Interface for a basic sensor of the Dubins platform.
    """

    @property
    def get_validator(self) -> typing.Type[BasePlatformPartValidator]:
        return DubinsSensorValidator

    def _raw_measurement(self, state):
        raise NotImplementedError

    def _transform(self, measurement, state):
        if self.config.oriented:
            ref_rotation = self.parent_platform.partner_orientation.inv()
            measurement = ref_rotation.apply(measurement)
        return measurement


class PositionSensor(DubinsSensor):
    """
    Implementation of a sensor designed to give the position at any time.
    """

    def __init__(self, parent_platform, config, property_class=dubins_props.PositionProp):
        super().__init__(property_class=property_class, parent_platform=parent_platform, config=config)

    def _raw_measurement(self, state):
        """
        Calculate the position.

        Parameters
        ----------
        state: np.ndarray
            Current state.

        Returns
        -------
        list of ints
            Position of spacecraft.
        """
        return self.parent_platform.position


PluginLibrary.AddClassToGroup(
    PositionSensor, "Sensor_Position", {
        "simulator": Dubins2dSimulator, "platform_type": DubinsAvailablePlatformTypes.DUBINS2D
    }
)
PluginLibrary.AddClassToGroup(
    PositionSensor, "Sensor_Position", {
        "simulator": Dubins3dSimulator, "platform_type": DubinsAvailablePlatformTypes.DUBINS3D
    }
)


class VelocitySensor(DubinsSensor):
    """
    Implementation of a sensor to give velocity at any time.
    """

    def __init__(self, parent_platform, config, property_class=dubins_props.VelocityProp):
        super().__init__(property_class=property_class, parent_platform=parent_platform, config=config)

    def _raw_measurement(self, state):
        """
        Calculate the measurement - velocity.

        Parameters
        ----------
        state: np.ndarray
            Current state.

        Returns
        -------
        list of floats
            Velocity of aircraft.
        """
        return self.parent_platform.velocity


PluginLibrary.AddClassToGroup(
    VelocitySensor, "Sensor_Velocity", {
        "simulator": Dubins2dSimulator, "platform_type": DubinsAvailablePlatformTypes.DUBINS2D
    }
)
PluginLibrary.AddClassToGroup(
    VelocitySensor, "Sensor_Velocity", {
        "simulator": Dubins3dSimulator, "platform_type": DubinsAvailablePlatformTypes.DUBINS3D
    }
)


class HeadingSensor(DubinsSensor):
    """
    Implementation of a sensor to give heading at any point in time.
    """

    def __init__(self, parent_platform, config, property_class=dubins_props.HeadingProp):
        super().__init__(property_class=property_class, parent_platform=parent_platform, config=config)

    def _raw_measurement(self, state):
        """
        Calculate the measurement - heading.

        Parameters
        ----------
        state: np.ndarray
            Current state.

        Returns
        -------
        list of floats
            Heading of aircraft.
        """
        return np.array([self.parent_platform.heading], dtype=np.float32)


PluginLibrary.AddClassToGroup(
    HeadingSensor, "Sensor_Heading", {
        "simulator": Dubins2dSimulator, "platform_type": DubinsAvailablePlatformTypes.DUBINS2D
    }
)
PluginLibrary.AddClassToGroup(
    HeadingSensor, "Sensor_Heading", {
        "simulator": Dubins3dSimulator, "platform_type": DubinsAvailablePlatformTypes.DUBINS3D
    }
)


class FlightPathSensor(DubinsSensor):
    """
    Implementation of a sensor to give flight path angle at any time.
    """

    def __init__(self, parent_platform, config, property_class=dubins_props.FlightPathProp):
        super().__init__(property_class=property_class, parent_platform=parent_platform, config=config)

    def _raw_measurement(self, state):
        """
        Calculate the measurement - flight path angle.

        Parameters
        ----------
        state: np.ndarray
            Current state.

        Returns
        -------
        float
            Flight path angle.
        """
        return np.array([np.deg2rad(self.parent_platform.flight_path_angle)], dtype=np.float32)


PluginLibrary.AddClassToGroup(
    FlightPathSensor, "Sensor_Flight_Path_Angle", {
        "simulator": Dubins2dSimulator, "platform_type": DubinsAvailablePlatformTypes.DUBINS2D
    }
)
PluginLibrary.AddClassToGroup(
    FlightPathSensor, "Sensor_Flight_Path_Angle", {
        "simulator": Dubins3dSimulator, "platform_type": DubinsAvailablePlatformTypes.DUBINS3D
    }
)


class RollSensor(DubinsSensor):
    """
    Implementation of a sensor to give roll angle in radians at any time.
    """

    def __init__(self, parent_platform, config, property_class=dubins_props.RollProp):
        super().__init__(property_class=property_class, parent_platform=parent_platform, config=config)

    def _raw_measurement(self, state):
        """
        Calculate the measurement - roll angle.

        Parameters
        ----------
        state: np.ndarray
            Current state.

        Returns
        -------
        float
            Roll angle.
        """
        return np.array([np.deg2rad(self.parent_platform.roll)], dtype=np.float32)


PluginLibrary.AddClassToGroup(
    RollSensor, "Sensor_Roll", {
        "simulator": Dubins2dSimulator, "platform_type": DubinsAvailablePlatformTypes.DUBINS2D
    }
)
PluginLibrary.AddClassToGroup(
    RollSensor, "Sensor_Roll", {
        "simulator": Dubins3dSimulator, "platform_type": DubinsAvailablePlatformTypes.DUBINS3D
    }
)


class QuaternionSensor(DubinsSensor):
    """
    Implementation of a sensor to give a quaternion view of the orientation at any time.
    """

    def __init__(self, parent_platform, config, property_class=dubins_props.QuaternionProp):
        super().__init__(property_class=property_class, parent_platform=parent_platform, config=config)

    def _raw_measurement(self, state):
        """
        Calculate the measurement - quaternion.

        Parameters
        ----------
        state: np.ndarray
            Current state.

        Returns
        -------
        np.ndarray
            Quaternion.
        """
        return self.parent_platform.orientation.as_quat()


PluginLibrary.AddClassToGroup(
    QuaternionSensor, "Sensor_Orientation", {
        "simulator": Dubins2dSimulator, "platform_type": DubinsAvailablePlatformTypes.DUBINS2D
    }
)
PluginLibrary.AddClassToGroup(
    QuaternionSensor, "Sensor_Orientation", {
        "simulator": Dubins3dSimulator, "platform_type": DubinsAvailablePlatformTypes.DUBINS3D
    }
)


class DubinsTimeSensor(BaseTimeSensor):
    """
    Implementation of a sensor to give the time since episode start.
    """

    def _calculate_measurement(self, state):
        return np.array([self.parent_platform.sim_time], dtype=np.float32)


PluginLibrary.AddClassToGroup(
    DubinsTimeSensor, "Sensor_Time", {
        "simulator": Dubins2dSimulator, "platform_type": DubinsAvailablePlatformTypes.DUBINS2D
    }
)
PluginLibrary.AddClassToGroup(
    DubinsTimeSensor, "Sensor_Time", {
        "simulator": Dubins3dSimulator, "platform_type": DubinsAvailablePlatformTypes.DUBINS3D
    }
)


class SpeedSensor(DubinsSensor):
    """
    Implementation of a sensor to give speed in ft/s at any time.
    """

    def __init__(self, parent_platform, config, property_class=dubins_props.SpeedProp):
        super().__init__(property_class=property_class, parent_platform=parent_platform, config=config)

    def _raw_measurement(self, state):
        """
        Calculate the measurement - speed.

        Parameters
        ------
        state: np.ndarray
            Current state.

        Returns
        -------
        np.ndarray
            Speed.
        """
        return np.array([self.parent_platform.v], dtype=np.float32)


PluginLibrary.AddClassToGroup(
    SpeedSensor, "Sensor_Speed", {
        "simulator": Dubins2dSimulator, "platform_type": DubinsAvailablePlatformTypes.DUBINS2D
    }
)
PluginLibrary.AddClassToGroup(
    SpeedSensor, "Sensor_Speed", {
        "simulator": Dubins3dSimulator, "platform_type": DubinsAvailablePlatformTypes.DUBINS3D
    }
)<|MERGE_RESOLUTION|>--- conflicted
+++ resolved
@@ -1,7 +1,4 @@
 """
-<<<<<<< HEAD
-This module contains implementations of sensors that reside on the Dubins platform.
-=======
 --------------------------------------------------------------------------
 Air Force Research Laboratory (AFRL) Autonomous Capabilities Team (ACT3)
 Reinforcement Learning (RL) Core  Extension.
@@ -12,8 +9,7 @@
 limitation or restriction. See accompanying README and LICENSE for details.
 ---------------------------------------------------------------------------
 
-This module contains implementations of sensors that reside on the Dubins platform
->>>>>>> e9804568
+This module contains implementations of sensors that reside on the Dubins platform.
 """
 import typing
 
