"""
This module implements the Reward Functions and Reward Validators specific to the docking task.
"""
import math
from collections import OrderedDict

import numpy as np
from corl.libraries.environment_dict import RewardDict
from corl.libraries.state_dict import StateDict
from corl.rewards.reward_func_base import RewardFuncBase, RewardFuncBaseValidator
from corl.simulators.common_platform_utils import get_platform_by_name
from numpy_ringbuffer import RingBuffer

from saferl.core.utils import max_vel_violation


class DockingTimeRewardValidator(RewardFuncBaseValidator):
    """
    Validator for the DockingTimeRewardValidator Reward Function.

    scale : float
        Scalar value to adjust magnitude of the reward.
    step_size : float
        The size of one simulation step (sec).
    """
    scale: float
    step_size: float


# Change name to TimeReward?
class DockingTimeReward(RewardFuncBase):
    """
    This reward function allocates reward based on the number of time steps (BaseSimulator.step() method calls) that
    have passed in a single episode.


    def __call__(
        self,
        observation: OrderedDict,
        action,
        next_observation: OrderedDict,
        state: StateDict,
        next_state: StateDict,
        observation_space: StateDict,
        observation_units: StateDict,
    ) -> RewardDict:

    This method allocates reward based on the step size of the simulation.

    Parameters
    ----------
    observation : OrderedDict
        The observations available to the agent from the previous state.
    action
        The last action performed by the agent.
    next_observation : OrderedDict
        The observations available to the agent from the current state.
    state : StateDict
        The previous state of the simulation.
    next_state : StateDict
        The current state of the simulation.
    observation_space : StateDict
        The agent's observation space.
    observation_units : StateDict
        The units corresponding to values in the observation_space?

    Returns
    -------
    reward : RewardDict
        The agent's reward for the change in time.
    """

    def __init__(self, **kwargs):
        self.config: DockingTimeRewardValidator
        super().__init__(**kwargs)

    @property
    def get_validator(self):
        """
        Method to return class's Validator.
        """
        return DockingTimeRewardValidator

    def __call__(
        self,
        observation: OrderedDict,
        action,
        next_observation: OrderedDict,
        state: StateDict,
        next_state: StateDict,
        observation_space: StateDict,
        observation_units: StateDict,
    ) -> RewardDict:

        reward = RewardDict()
        reward[self.config.agent_name] = self.config.scale * self.config.step_size

        return reward


class DockingDistanceChangeRewardValidator(RewardFuncBaseValidator):
    """
    Validator for the DockingTimeRewardValidator Reward Function.

    scale : float
        Scalar value to adjust magnitude of the reward.
    """
    scale: float


class DockingDistanceChangeReward(RewardFuncBase):
    """
    This RewardFuncBase extension is responsible for calculating the reward associated with a change in agent position.


    def __call__(
        self,
        observation: OrderedDict,
        action,
        next_observation: OrderedDict,
        state: StateDict,
        next_state: StateDict,
        observation_space: StateDict,
        observation_units: StateDict,
    ) -> RewardDict:

    This method calculates the current position of the agent and compares it to the previous position. The
    difference is used to return a proportional reward.

    Parameters
    ----------
    observation : OrderedDict
        The observations available to the agent from the previous state.
    action
        The last action performed by the agent.
    next_observation : OrderedDict
        The observations available to the agent from the current state.
    state : StateDict
        The previous state of the simulation.
    next_state : StateDict
        The current state of the simulation.
    observation_space : StateDict
        The agent's observation space.
    observation_units : StateDict
        The units corresponding to keys in the observation_space.

    Returns
    -------
    reward : RewardDict
        The agent's reward for their change in distance.
    """

    def __init__(self, **kwargs):
        self.config: DockingDistanceChangeRewardValidator
        super().__init__(**kwargs)
        self._dist_buffer = RingBuffer(capacity=2, dtype=float)

    @property
    def get_validator(self):
        """
        Method to return class's Validator.
        """
        return DockingDistanceChangeRewardValidator

    def __call__(
        self,
        observation: OrderedDict,
        action,
        next_observation: OrderedDict,
        state: StateDict,
        next_state: StateDict,
        observation_space: StateDict,
        observation_units: StateDict,
    ) -> RewardDict:

        reward = RewardDict()
        val = 0

        deputy = get_platform_by_name(next_state, self.config.agent_name)
        position = deputy.position

        distance = np.linalg.norm(position)
        self._dist_buffer.append(distance)

        # TODO intialize distance buffer from initial state
        if len(self._dist_buffer) == 2:
            val = self.config.scale * (self._dist_buffer[1] - self._dist_buffer[0])

        reward[self.config.agent_name] = val

        return reward


class DockingDistanceExponentialChangeRewardValidator(RewardFuncBaseValidator):
    """
<<<<<<< HEAD
    Validator for the DockingDeltaVReward config.


    c: float
        Scalar constant to the exponential reward. This sets the total cumulative reward for the function, provided
        x = distance goes from infinity to zero.
    a: float
        Scalar to the distance variable, where a = ln(pivot_ratio) / pivot.
    pivot: float
        The characteristic distance from which the cumulative reward (from x = pivot to x = 0) is equal to
        c*(pivot_ratio-1/pivot_ratio).
    pivot_ratio: float
        This variable is used to define the ratio used as a scalar to x = distance.
        When x = pivot, reward = c*(pivot_ratio - 1 / pivot_ratio).
    scale: float
        A scalar value applied to final reward.
=======
    Validator for the DockingDistanceExponentialChangeReward Reward Function.

    c : float
        Scale factor of exponential distance function
    a : float
        Exponential coefficient of exponential distance function. Do not specify if `pivot` is defined.
    pivot : float
        Exponential scaling coefficient of exponential distance function. Do not specify if `a` is defined.
    pivot_ratio : float
        Exponential scaling coefficient of exponential distance function. Do not specify if `a` is defined.
    scale : float
        Reward scaling value.
>>>>>>> 7f804ad6
    """
    c: float = 2.0
    a: float = math.inf
    pivot: float = math.inf
    pivot_ratio: float = 2.0
    scale: float = 1.0


class DockingDistanceExponentialChangeReward(RewardFuncBase):
    """
    Calculates an exponential reward based on the change in distance of the agent.
    Reward is based on the multiplicative scale factor to the exponential potential function:
        reward = ce^(ln(pivot_ratio)/pivot * x)


    def __call__(
        self,
        observation: OrderedDict,
        action,
        next_observation: OrderedDict,
        state: StateDict,
        next_state: StateDict,
        observation_space: StateDict,
        observation_units: StateDict,
    ) -> RewardDict:

    This method calculates the current position of the agent and compares it to the previous position. The
    difference is used to return an exponential reward.

    Parameters
    ----------
    observation : OrderedDict
        The observations available to the agent from the previous state.
    action : np.ndarray
        The last action performed by the agent.
    next_observation : OrderedDict
        The observations available to the agent from the current state.
    state : StateDict
        The previous state of the simulation.
    next_state : StateDict
        The current state of the simulation.
    observation_space : StateDict
        The agent's observation space.
    observation_units : StateDict
        The units corresponding to keys in the observation_space.

    Returns
    -------
    reward : RewardDict
        The agent's reward for their change in distance.
    """

    def __init__(self, **kwargs):
        self.config: DockingDistanceExponentialChangeRewardValidator
        super().__init__(**kwargs)
        self._dist_buffer = RingBuffer(capacity=2, dtype=float)

        assert not (self.config.a == math.inf and self.config.pivot == math.inf), "Both 'a' and 'pivot' cannot be specified."
        assert self.config.a != math.inf or self.config.pivot != math.inf, "Either 'a' or 'pivot' must be specified."

        if self.config.a != math.inf:
            self.a = self.config.a
        else:
            self.a = math.log(self.config.pivot_ratio) / self.config.pivot

        self.c = self.config.c
        self.scale = self.config.scale

    @property
    def get_validator(self):
        """
        Method to return class's Validator.
        """
        return DockingDistanceExponentialChangeRewardValidator

    @property
    def prev_dist(self):
        """
        The previous distance of the agent from the target.

        Returns
        -------
        float
            The previous distance of the agent from the target.
        """
        return self._dist_buffer[0]

    @property
    def curr_dist(self):
        """
        The current distance of the agent from the target.

        Returns
        -------
        float
            The current distance of the agent from the target.
        """
        return self._dist_buffer[1]

    def update_dist(self, dist):
        """
        Store the current distance from the agent to the target.

        Parameters
        ----------
        dist: float
            The current distance of the agent from the target.

        Returns
        -------
        None
        """
        self._dist_buffer.append(dist)

    def __call__(
        self,
        observation: OrderedDict,
        action,
        next_observation: OrderedDict,
        state: StateDict,
        next_state: StateDict,
        observation_space: StateDict,
        observation_units: StateDict,
    ) -> RewardDict:

        reward = RewardDict()
        val = 0

        deputy = get_platform_by_name(next_state, self.config.agent_name)
        position = deputy.position

        distance = np.linalg.norm(position)
        self.update_dist(distance)

        # TODO initialize distance buffer from initial state
        if len(self._dist_buffer) == 2:
            val = self.c * (math.exp(-self.a * self.curr_dist) - math.exp(-self.a * self.prev_dist))
            val = self.scale * val

        reward[self.config.agent_name] = val
        return reward


class DockingDeltaVRewardValidator(RewardFuncBaseValidator):
    """
<<<<<<< HEAD
    Validator for the DockingDeltaVReward config.

    scale : float
        A scalar value applied to final reward.
    bias : float
        A bias value added to the final reward.
    step_size : float
        The amount of time (sec) that passes in between simulation state transitions (steps).
    mass : float
        The mass (kg) of the agent's spacecraft.
=======
    Validator for the DockingDeltaVReward Reward Function.

    scale : float
        Reward scaling value.
    bias : float
        Fixed reward bias.
    step_size : float
        Size of a single simulation step.
    mass : float
        Mass of spacecraft in kilograms.
>>>>>>> 7f804ad6
    """
    scale: float
    bias: float = 0.0
    step_size: float = 1.0
    mass: float


class DockingDeltaVReward(RewardFuncBase):
    """
    Calculates reward based on the agent's fuel consumption measured in delta-v.


    def __call__(
        self,
        observation: OrderedDict,
        action,
        next_observation: OrderedDict,
        state: StateDict,
        next_state: StateDict,
        observation_space: StateDict,
        observation_units: StateDict,
    ) -> RewardDict:

    This method retrieves the current thrust control applied by the agent (delta v), which is used to calculate and
    return a proportional reward.

    Parameters
    ----------
    observation : OrderedDict
        The observations available to the agent from the previous state.
    action : np.ndarray
        The last action performed by the agent.
    next_observation : OrderedDict
        The observations available to the agent from the current state.
    state : StateDict
        The previous state of the simulation.
    next_state : StateDict
        The current state of the simulation.
    observation_space : StateDict
        The agent's observation space.
    observation_units : StateDict
        The units corresponding to keys in the observation_space.

    Returns
    -------
    reward : RewardDict
        The agent's reward for their change in distance.
    """

    def __init__(self, **kwargs):
        self.config: DockingDeltaVRewardValidator
        super().__init__(**kwargs)
        self.bias = self.config.bias
        self.scale = self.config.scale
        self.mass = self.config.mass
        self.step_size = self.config.step_size

    def delta_v(self, state):
        """
        Get change in agent's velocity from the current state.

        Parameters
        ----------
        state: StateDict
            The current state of the system.

        Returns
        -------
        d_v: float
            The agent's change in velocity
        """
        deputy = get_platform_by_name(state, self.config.agent_name)
        control_vec = deputy.get_applied_action()
        d_v = np.sum(np.abs(control_vec)) / self.mass * self.step_size
        return d_v

    @property
    def get_validator(self):
        """
        Method to return class's Validator.
        """
        return DockingDeltaVRewardValidator

    def __call__(
        self,
        observation: OrderedDict,
        action,
        next_observation: OrderedDict,
        state: StateDict,
        next_state: StateDict,
        observation_space: StateDict,
        observation_units: StateDict,
    ) -> RewardDict:
        reward = RewardDict()
        val = self.scale * self.delta_v(next_state) + self.bias
        reward[self.config.agent_name] = val
        return reward


class DockingVelocityConstraintRewardValidator(RewardFuncBaseValidator):
    """
<<<<<<< HEAD
    Validator for the DockingVelocityConstraintReward config.

    scale : float
        A scalar value applied to final reward.
    bias : float
        A bias value added to the final reward.
    step_size : float
        The amount of time (sec) that passes in between simulation state transitions (steps).
=======
    Validator for the DockingVelocityConstraintReward Reward function.
    scale : float
        Scalar value to adjust magnitude of the reward.
    bias : float
        Y intercept of the linear region of the velocity constraint function.
    step_size : float
        The size of one simulation step (sec).
    docking_region_radius : float
        The radius of the docking region in meters.
>>>>>>> 7f804ad6
    velocity_threshold : float
        The maximum tolerated velocity within docking region without crashing.
    threshold_distance : float
        The distance at which the velocity constraint reaches a minimum (typically the docking region radius).
    slope : float
        The slope of the linear region of the velocity constraint function.
    mean_motion : float
<<<<<<< HEAD
        Orbital mean motion of Hill's reference frame's circular orbit in rad/s, by default 0.001027.
=======
        Orbital mean motion of Hill's reference frame's circular orbit in rad/s
>>>>>>> 7f804ad6
    lower_bound : bool
        If True, the function enforces a minimum velocity constraint on the agent's platform.
    """
    scale: float
    bias: float = 0.0
    step_size: float = 1.0
    velocity_threshold: float
    threshold_distance: float
    slope: float = 2.0
    mean_motion: float = 0.001027
    lower_bound: bool = False


class DockingVelocityConstraintReward(RewardFuncBase):
    """
    Calculates reward based on agent's violation of the velocity constraint.


    def __call__(
        self,
        observation: OrderedDict,
        action,
        next_observation: OrderedDict,
        state: StateDict,
        next_state: StateDict,
        observation_space: StateDict,
        observation_units: StateDict,
    ) -> RewardDict:

    This method calculates the current velocity contraint based on the relative distance from the chief.
    It compares the velocity constraint with the deputy's current velocity. If the velocity constraint is
    exceeded, the function returns a penalty for the agent.

    Parameters
    ----------
    observation : OrderedDict
        The observations available to the agent from the previous state.
    action : np.ndarray
        The last action performed by the agent.
    next_observation : OrderedDict
        The observations available to the agent from the current state.
    state : StateDict
        The previous state of the simulation.
    next_state : StateDict
        The current state of the simulation.
    observation_space : StateDict
        The agent's observation space.
    observation_units : StateDict
        The units corresponding to keys in the observation_space.

    Returns
    -------
    reward : RewardDict
        The agent's reward for their change in distance.
    """

    def __init__(self, **kwargs):
        self.config: DockingVelocityConstraintRewardValidator
        super().__init__(**kwargs)
        self.bias = self.config.bias
        self.scale = self.config.scale
        self.step_size = self.config.step_size
        self.velocity_threshold = self.config.velocity_threshold
        self.threshold_distance = self.config.threshold_distance
        self.slope = self.config.slope
        self.mean_motion = self.config.mean_motion
        self.lower_bound = self.config.lower_bound

        self.agent_name = self.config.agent_name

    @property
    def get_validator(self):
        """
        Method to return class's Validator.
        """
        return DockingVelocityConstraintRewardValidator

    def __call__(
        self,
        observation: OrderedDict,
        action,
        next_observation: OrderedDict,
        state: StateDict,
        next_state: StateDict,
        observation_space: StateDict,
        observation_units: StateDict,
    ) -> RewardDict:
        reward = RewardDict()

        violated, violation = max_vel_violation(
            next_state,
            self.config.agent_name,
            self.config.velocity_threshold,
            self.config.threshold_distance,
            self.config.mean_motion,
            self.config.lower_bound,
            slope=self.config.slope
        )

        if violated:
            val = self.scale * violation + self.bias
        else:
            val = 0
        reward[self.config.agent_name] = val
        return reward


class DockingSuccessRewardValidator(RewardFuncBaseValidator):
    """
    Validator for the DockingSuccessRewardValidator Reward Function.

    scale : float
        Scalar value to adjust magnitude of the reward.
    timeout : float
        The max time for an episode.
    docking_region_radius : float
        The radius of the docking region in meters.
    velocity_threshold : float
        The maximum tolerated velocity within docking region without crashing.
    threshold_distance : float
        The distance at which the velocity constraint reaches a minimum (typically the docking region radius).
    slope : float
        The slope of the linear region of the velocity constraint function.
    mean_motion : float
<<<<<<< HEAD
        Orbital mean motion of Hill's reference frame's circular orbit in rad/s, by default 0.001027.
=======
        Orbital mean motion of Hill's reference frame's circular orbit in rad/s
>>>>>>> 7f804ad6
    lower_bound : bool
        If True, the function enforces a minimum velocity constraint on the agent's platform.
    """
    scale: float
    timeout: float
    docking_region_radius: float
    velocity_threshold: float
    threshold_distance: float
    slope: float = 2.0
    mean_motion: float = 0.001027
    lower_bound: bool = False


class DockingSuccessReward(RewardFuncBase):
    """
    This Reward Function is responsible for calculating the reward associated with a successful docking.


    def __call__(
        self,
        observation: OrderedDict,
        action,
        next_observation: OrderedDict,
        state: StateDict,
        next_state: StateDict,
        observation_space: StateDict,
        observation_units: StateDict,
    ) -> RewardDict:

    This method determines if the agent has succeeded and returns an appropriate reward.

    Parameters
    ----------
    observation : OrderedDict
        The observations available to the agent from the previous state.
    action
        The last action performed by the agent.
    next_observation : OrderedDict
        The observations available to the agent from the current state.
    state : StateDict
        The previous state of the simulation.
    next_state : StateDict
        The current state of the simulation.
    observation_space : StateDict
        The agent's observation space.
    observation_units : StateDict
        The units corresponding to values in the observation_space?

    Returns
    -------
    reward : RewardDict
        The agent's reward for their change in distance.
    """

    def __init__(self, **kwargs) -> None:
        self.config: DockingSuccessRewardValidator
        super().__init__(**kwargs)

    @property
    def get_validator(self):
        """
        Method to return class's Validator.
        """
        return DockingSuccessRewardValidator

    def __call__(
        self,
        observation: OrderedDict,
        action,
        next_observation: OrderedDict,
        state: StateDict,
        next_state: StateDict,
        observation_space: StateDict,
        observation_units: StateDict,
    ) -> RewardDict:

        reward = RewardDict()
        value = 0.0

        deputy = get_platform_by_name(next_state, self.config.agent_name)

        position = deputy.position
        sim_time = deputy.sim_time

        origin = np.array([0, 0, 0])
        docking_region_radius = self.config.docking_region_radius

        radial_distance = np.linalg.norm(np.array(position) - origin)
        in_docking = radial_distance <= docking_region_radius

        violated, _ = max_vel_violation(
            next_state,
            self.config.agent_name,
            self.config.velocity_threshold,
            self.config.threshold_distance,
            self.config.mean_motion,
            self.config.lower_bound,
            slope=self.config.slope
        )

        if in_docking and not violated:
            value = self.config.scale
            if self.config.timeout:
                # Add time reward component, if timeout specified
                value += 1 - (sim_time / self.config.timeout)

        reward[self.config.agent_name] = value
        return reward


class DockingFailureRewardValidator(RewardFuncBaseValidator):
    """
    Validator for the DockingFailureRewardValidator Reward Function.

    timeout_reward : float
        Reward (penalty) associated with a failure by exceeding max episode time.
    distance_reward : float
        Reward (penalty) associated with a failure by exceeding max distance.
    crash_reward : float
        Reward (penalty) associated with a failure by crashing.
    timeout : float
        Max episode time.
    max_goal_distance : float
        Max distance from the goal.
    docking_region_radius : float
        Radius of the docking region in meters.
    velocity_threshold : float
        The maximum tolerated velocity within docking region without crashing.
    threshold_distance : float
        The distance at which the velocity constraint reaches a minimum (typically the docking region radius).
    slope : float
        The slope of the linear region of the velocity constraint function.
    mean_motion : float
        Orbital mean motion of Hill's reference frame's circular orbit in rad/s, by default 0.001027.
    lower_bound : bool
        If True, the function enforces a minimum velocity constraint on the agent's platform.
    """
    timeout_reward: float
    distance_reward: float
    crash_reward: float
    timeout: float
    max_goal_distance: float
    docking_region_radius: float
    velocity_threshold: float
    threshold_distance: float
    slope: float = 2.0
    mean_motion: float = 0.001027
    lower_bound: bool = False


class DockingFailureReward(RewardFuncBase):
    """
    This Reward Function is responsible for calculating the reward (penalty) associated with a failed episode.


    def __call__(
        self,
        observation: OrderedDict,
        action,
        next_observation: OrderedDict,
        state: StateDict,
        next_state: StateDict,
        observation_space: StateDict,
        observation_units: StateDict,
    ) -> RewardDict:

    This method determines if the agent had failed the task and allocates an appropriate reward.

    Parameters
    ----------
    observation : OrderedDict
        The observations available to the agent from the previous state.
    action
        The last action performed by the agent.
    next_observation : OrderedDict
        The observations available to the agent from the current state.
    state : StateDict
        The previous state of the simulation.
    next_state : StateDict
        The current state of the simulation.
    observation_space : StateDict
        The agent's observation space.
    observation_units : StateDict
        The units corresponding to values in the observation_space?

    Returns
    -------
    reward : RewardDict
        The agent's reward for their change in distance.
    """

    def __init__(self, **kwargs) -> None:
        self.config: DockingFailureRewardValidator
        super().__init__(**kwargs)

    @property
    def get_validator(self):
        """
        Method to return class's Validator.
        """
        return DockingFailureRewardValidator

    def __call__(
        self,
        observation: OrderedDict,
        action,
        next_observation: OrderedDict,
        state: StateDict,
        next_state: StateDict,
        observation_space: StateDict,
        observation_units: StateDict,
    ) -> RewardDict:

        reward = RewardDict()
        value = 0.0

        deputy = get_platform_by_name(next_state, self.config.agent_name)

        position = deputy.position
        sim_time = deputy.sim_time

        # TODO: update to chief location when multiple platforms enabled
        origin = np.array([0, 0, 0])
        radial_distance = np.linalg.norm(np.array(position) - origin)
        in_docking = radial_distance <= self.config.docking_region_radius

        violated, _ = max_vel_violation(
            next_state,
            self.config.agent_name,
            self.config.velocity_threshold,
            self.config.threshold_distance,
            self.config.mean_motion,
            self.config.lower_bound,
            slope=self.config.slope
        )

        if sim_time >= self.config.timeout:
            # episode reached max time
            value = self.config.timeout_reward
        elif radial_distance >= self.config.max_goal_distance:
            # agent exceeded max distance from goal
            value = self.config.distance_reward
        elif in_docking and violated:
            # agent exceeded velocity constraint within docking region
            value = self.config.crash_reward

        reward[self.config.agent_name] = value
        return reward<|MERGE_RESOLUTION|>--- conflicted
+++ resolved
@@ -193,24 +193,6 @@
 
 class DockingDistanceExponentialChangeRewardValidator(RewardFuncBaseValidator):
     """
-<<<<<<< HEAD
-    Validator for the DockingDeltaVReward config.
-
-
-    c: float
-        Scalar constant to the exponential reward. This sets the total cumulative reward for the function, provided
-        x = distance goes from infinity to zero.
-    a: float
-        Scalar to the distance variable, where a = ln(pivot_ratio) / pivot.
-    pivot: float
-        The characteristic distance from which the cumulative reward (from x = pivot to x = 0) is equal to
-        c*(pivot_ratio-1/pivot_ratio).
-    pivot_ratio: float
-        This variable is used to define the ratio used as a scalar to x = distance.
-        When x = pivot, reward = c*(pivot_ratio - 1 / pivot_ratio).
-    scale: float
-        A scalar value applied to final reward.
-=======
     Validator for the DockingDistanceExponentialChangeReward Reward Function.
 
     c : float
@@ -223,7 +205,6 @@
         Exponential scaling coefficient of exponential distance function. Do not specify if `a` is defined.
     scale : float
         Reward scaling value.
->>>>>>> 7f804ad6
     """
     c: float = 2.0
     a: float = math.inf
@@ -369,29 +350,16 @@
 
 class DockingDeltaVRewardValidator(RewardFuncBaseValidator):
     """
-<<<<<<< HEAD
-    Validator for the DockingDeltaVReward config.
+    Validator for the DockingDeltaVReward Reward Function.
 
     scale : float
-        A scalar value applied to final reward.
+        A scalar value applied to reward.
     bias : float
-        A bias value added to the final reward.
-    step_size : float
-        The amount of time (sec) that passes in between simulation state transitions (steps).
-    mass : float
-        The mass (kg) of the agent's spacecraft.
-=======
-    Validator for the DockingDeltaVReward Reward Function.
-
-    scale : float
-        Reward scaling value.
-    bias : float
-        Fixed reward bias.
+        A bias value added to the reward.
     step_size : float
         Size of a single simulation step.
     mass : float
-        Mass of spacecraft in kilograms.
->>>>>>> 7f804ad6
+        The mass (kg) of the agent's spacecraft.
     """
     scale: float
     bias: float = 0.0
@@ -493,17 +461,8 @@
 
 class DockingVelocityConstraintRewardValidator(RewardFuncBaseValidator):
     """
-<<<<<<< HEAD
-    Validator for the DockingVelocityConstraintReward config.
-
-    scale : float
-        A scalar value applied to final reward.
-    bias : float
-        A bias value added to the final reward.
-    step_size : float
-        The amount of time (sec) that passes in between simulation state transitions (steps).
-=======
     Validator for the DockingVelocityConstraintReward Reward function.
+
     scale : float
         Scalar value to adjust magnitude of the reward.
     bias : float
@@ -512,7 +471,6 @@
         The size of one simulation step (sec).
     docking_region_radius : float
         The radius of the docking region in meters.
->>>>>>> 7f804ad6
     velocity_threshold : float
         The maximum tolerated velocity within docking region without crashing.
     threshold_distance : float
@@ -520,11 +478,7 @@
     slope : float
         The slope of the linear region of the velocity constraint function.
     mean_motion : float
-<<<<<<< HEAD
         Orbital mean motion of Hill's reference frame's circular orbit in rad/s, by default 0.001027.
-=======
-        Orbital mean motion of Hill's reference frame's circular orbit in rad/s
->>>>>>> 7f804ad6
     lower_bound : bool
         If True, the function enforces a minimum velocity constraint on the agent's platform.
     """
@@ -554,7 +508,7 @@
         observation_units: StateDict,
     ) -> RewardDict:
 
-    This method calculates the current velocity contraint based on the relative distance from the chief.
+    This method calculates the current velocity constraint based on the relative distance from the chief.
     It compares the velocity constraint with the deputy's current velocity. If the velocity constraint is
     exceeded, the function returns a penalty for the agent.
 
@@ -649,11 +603,7 @@
     slope : float
         The slope of the linear region of the velocity constraint function.
     mean_motion : float
-<<<<<<< HEAD
         Orbital mean motion of Hill's reference frame's circular orbit in rad/s, by default 0.001027.
-=======
-        Orbital mean motion of Hill's reference frame's circular orbit in rad/s
->>>>>>> 7f804ad6
     lower_bound : bool
         If True, the function enforces a minimum velocity constraint on the agent's platform.
     """
@@ -700,7 +650,7 @@
     observation_space : StateDict
         The agent's observation space.
     observation_units : StateDict
-        The units corresponding to values in the observation_space?
+        The units corresponding to keys in the observation_space?
 
     Returns
     -------
@@ -837,7 +787,7 @@
     observation_space : StateDict
         The agent's observation space.
     observation_units : StateDict
-        The units corresponding to values in the observation_space?
+        The units corresponding to keys in the observation_space?
 
     Returns
     -------
