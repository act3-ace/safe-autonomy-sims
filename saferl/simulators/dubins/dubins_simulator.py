--- conflicted
+++ resolved
@@ -27,14 +27,10 @@
     heading: float
 
     @validator("position")
-<<<<<<< HEAD
     def check_position_len(cls, v, field):
         """
         Ensures that all fields are of a certain length - (2,).
         """
-=======
-    def check_position_len(cls, v):
->>>>>>> d7cdb84d
         check_len = 2
         if len(v) != check_len:
             raise ValueError(f"Value provided to DubinsPlatformConfigValidator is not length {check_len}")
@@ -286,12 +282,7 @@
 
     state = tmp.reset(reset_config)
     print(
-<<<<<<< HEAD
-        f"Position: {state.sim_platforms[0].position}\t "
-        f"Velocity: {state.sim_platforms[0].velocity}\tHeading: {state.sim_platforms[0].heading}"
-=======
         f"Position: {state.sim_platforms[0].position}\t Velocity: {state.sim_platforms[0].velocity}\tHeading: {state.sim_platforms[0].heading}"
->>>>>>> d7cdb84d
     )
     for i in range(5):
         control = [1, 0, 0]
@@ -302,10 +293,6 @@
         # print(state.sim_platforms[0]._sensors[1].get_measurement())
         state = tmp.step()
         print(
-<<<<<<< HEAD
             f"Position: {state.sim_platforms[0].position}\t "
             f"Velocity: {state.sim_platforms[0].velocity}\tHeading: {state.sim_platforms[0].heading}"
-=======
-            f"Position: {state.sim_platforms[0].position}\t Velocity: {state.sim_platforms[0].velocity}\tHeading: {state.sim_platforms[0].heading}"
->>>>>>> d7cdb84d
         )