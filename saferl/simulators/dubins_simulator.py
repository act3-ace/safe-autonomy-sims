--- conflicted
+++ resolved
@@ -9,156 +9,16 @@
 from saferl.simulators.saferl_simulator import SafeRLSimulator
 
 
-<<<<<<< HEAD
-class Dubins2dPlatformConfigValidator(BaseModel):
-    """
-    Config validator for the Dubins 2D platform.
-
-    Attributes
-    ----------
-    position : list of floats
-    speed : float
-    heading : float
-    """
-
-    position: typing.List[float]
-    speed: float
-    heading: float
-
-    @validator("position")
-    def check_position_len(cls, v):
-        """
-        Ensures that all fields are of a certain length - (2,).
-        """
-        check_len = 2
-        if len(v) != check_len:
-            raise ValueError(f"Value provided to DubinsPlatformConfigValidator is not length {check_len}")
-        return v
-
-
-class Dubins2dSimulatorResetValidator(BaseSimulatorResetValidator):
-    """
-    Validator for the SimulatorReset operation for Dubins2D
-    """
-
-    platforms: typing.Dict[str, Dubins2dPlatformConfigValidator]
-
-
-=======
->>>>>>> d97d8732
 class Dubins2dSimulator(SafeRLSimulator):
     """
     A class that contains all essential components of a Dubins2D simulation
     """
 
-<<<<<<< HEAD
-    @classmethod
-    def get_reset_validator(cls):
-        """
-        Class Method. Retrieves the Dubin2d reset validator
-
-        Return
-        ------
-        Dubins2dSimulatorResetValidator: BaseSimulatorResetValidator
-            validator for the reset operation of the Dubins2D simulator
-
-        """
-        return Dubins2dSimulatorResetValidator
-
-    def get_sim_entities(self):
-        """
-        Retrieve the entities present in the simulation
-
-        Returns
-        -------
-        dict
-            dictionary of all the entities by name mapped to their object references.
-        """
-
-        return {agent_id: bp.Dubins2dPlatform(name=agent_id) for agent_id in self.config.agent_configs.keys()}
-
-    def get_platforms(self):
-        """
-        Retrieve the platform present in the simulation
-
-        Returns
-        -------
-        tuple
-            tuple of all platform alongside their name , reference and config
-        """
-        sim_platforms = tuple(
-            Dubins2dPlatform(platform_name=agent_id, platform=entity, platform_config=self.config.agent_configs[agent_id].platform_config)
-            for agent_id,
-            entity in self.sim_entities.items()
-        )
-        return sim_platforms
-
-    def reset_sim_entities(self, config):
-        """
-        Reset the internal states of all the simulation entities.
-
-        Params
-        ------
-        config : dict
-            contains configuration properties
-        """
-
-        config = self.get_reset_validator()(**config)
-        for agent_id, entity in self.sim_entities.items():
-            init_params = config.platforms[agent_id]
-            entity.reset(
-                **{
-                    "x": init_params.position[0], "y": init_params.position[1], "heading": init_params.heading, "v": init_params.speed
-                }
-            )
-
-
-PluginLibrary.AddClassToGroup(Dubins2dSimulator, "Dubins2dSimulator", {})
-
-
-class Dubins3dPlatformConfigValidator(BaseModel):
-    """
-    Config validator for the Dubins 3D platform.
-
-    Attributes
-    ----------
-    position : list of floats
-    speed : float
-    heading : float
-    gamma: float
-    roll : float
-    """
-
-    position: typing.List[float]
-    speed: float
-    heading: float
-    gamma: float
-    roll: float
-
-    @validator("position")
-    def check_position_len(cls, v, field):
-        """
-        Ensures that all fields are of a certain length - (3,).
-        """
-        check_len = 3
-        if len(v) != check_len:
-            raise ValueError(f"{field.name} provided to Dubins3dPlatformConfigValidator is not length {check_len}")
-        return v
-
-
-class Dubins3dSimulatorResetValidator(BaseSimulatorResetValidator):
-    """
-    Validator for the SimulatorReset operation for Dubins3D
-    """
-
-    platforms: typing.Dict[str, Dubins3dPlatformConfigValidator]
-=======
     def _construct_platform_map(self) -> dict:
         return {
             'default': (bp.Dubins2dAircraft, Dubins2dPlatform),
             'dubins2d': (bp.Dubins2dAircraft, Dubins2dPlatform),
         }
->>>>>>> d97d8732
 
 
 class Dubins3dSimulator(SafeRLSimulator):
@@ -166,78 +26,11 @@
     A class that contains all essential components of a Dubins 3D simulation
     """
 
-<<<<<<< HEAD
-    @classmethod
-    def get_reset_validator(cls):
-        """
-        Class Method. Retrieves the Dubin 3D reset validator
-
-        Return
-        ------
-        Dubins3DSimulatorResetValidator: BaseSimulatorResetValidator
-            validator for the reset operation of the Dubins2D simulator
-
-        """
-        return Dubins3dSimulatorResetValidator
-
-    def get_sim_entities(self):
-        """
-        Retrieve the entities present in the simulation
-
-        Returns
-        -------
-        dict
-            dictionary of all the entities by name mapped to their object references.
-        """
-        return {agent_id: bp.Dubins3dPlatform(name=agent_id) for agent_id in self.config.agent_configs.keys()}
-
-    def get_platforms(self):
-        """
-        Retrieve the platform present in the simulation
-
-        Returns
-        -------
-        tuple
-            tuple of all platform alongside their name , reference and config
-        """
-        sim_platforms = tuple(
-            Dubins3dPlatform(platform_name=agent_id, platform=entity, platform_config=self.config.agent_configs[agent_id].platform_config)
-            for agent_id,
-            entity in self.sim_entities.items()
-        )
-        return sim_platforms
-
-    def reset_sim_entities(self, config):
-        """
-        Reset the internal states of all the simulation entities.
-
-        Params
-        ------
-        config : dict
-            contains configuration properties
-        """
-
-        config = self.get_reset_validator()(**config)
-        for agent_id, entity in self.sim_entities.items():
-            init_params = config.platforms[agent_id]
-            entity.reset(
-                **{
-                    "x": init_params.position[0],
-                    "y": init_params.position[1],
-                    "z": init_params.position[2],
-                    "heading": init_params.heading,
-                    "v": init_params.speed,
-                    "gamma": init_params.gamma,
-                    "roll": init_params.roll,
-                }
-            )
-=======
     def _construct_platform_map(self) -> dict:
         return {
             'default': (bp.Dubins3dAircraft, Dubins3dPlatform),
             'dubins3d': (bp.Dubins3dAircraft, Dubins3dPlatform),
         }
->>>>>>> d97d8732
 
 
 PluginLibrary.AddClassToGroup(Dubins3dSimulator, "Dubins3dSimulator", {})
