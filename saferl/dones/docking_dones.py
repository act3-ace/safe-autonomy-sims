--- conflicted
+++ resolved
@@ -6,10 +6,7 @@
 import numpy as np
 from act3_rl_core.dones.done_func_base import DoneFuncBase, DoneFuncBaseValidator, DoneStatusCodes
 from act3_rl_core.libraries.environment_dict import DoneDict
-<<<<<<< HEAD
 from act3_rl_core.simulators.common_platform_utils import get_platform_by_name
-=======
->>>>>>> 6519b767
 
 
 class MaxDistanceDoneValidator(DoneFuncBaseValidator):
@@ -264,7 +261,7 @@
 
         curr_vel_mag = np.linalg.norm(deputy.velocity - target.velocity)
 
-        if curr_vel_mag < self.config.constraint_velocity:
+        if curr_vel_mag > self.config.constraint_velocity:
             done[self.agent] = True
 
         if done[self.agent]:
