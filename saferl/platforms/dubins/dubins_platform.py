"""
--------------------------------------------------------------------------
Air Force Research Laboratory (AFRL) Autonomous Capabilities Team (ACT3)
Reinforcement Learning (RL) Core  Extension.

This is a US Government Work not subject to copyright protection in the US.

The use, dissemination or disclosure of data in this file is subject to
limitation or restriction. See accompanying README and LICENSE for details.
---------------------------------------------------------------------------

This module defines the platforms used with saferl Dubins2dSimulator and Dubins3dSimulator classes. It represents an
aircraft operating under the Dubins dynamics model.
"""
import abc
import typing

import numpy as np
<<<<<<< HEAD
=======
from corl.simulators.base_platform import BasePlatform, BasePlatformValidator
from safe_autonomy_dynamics.dubins import BaseDubinsAircraft, Dubins2dAircraft, Dubins3dAircraft
>>>>>>> 0454d528

from saferl.platforms.common.platform import BaseSafeRLPlatform

<<<<<<< HEAD

class DubinsPlatform(BaseSafeRLPlatform):
=======
class DubinsPlatformValidator(BasePlatformValidator):
    """
    DubinsPlatformValidator

    Parameters
    ----------
    platform : BaseDubinsAircraft
        underlying dynamics platform
    """
    platform: BaseDubinsAircraft


class DubinsPlatform(BasePlatform, abc.ABC):
>>>>>>> 0454d528
    """
    A platform representing an aircraft operating under Dubins dynamics.
    Allows for saving an action to the platform for when the platform needs
    to give an action to the environment during the environment step function.

    Parameters
    ----------
    platform_name : str
        Name of the platform.
    platform : sim_entity
        Backend simulation entity associated with the platform.
    platform_config : dict
        Platform-specific configuration dictionary.
    sim_time : float
        simulation time at platform creation
    """

<<<<<<< HEAD
    def __init__(self, platform_name, platform, platform_config, sim_time=0.0):  # pylint: disable=W0613
        super().__init__(platform_name=platform_name, platform=platform, parts_list=platform_config, sim_time=sim_time)
=======
    def __init__(self, platform_name, platform, parts_list):  # pylint: disable=W0613
        self.config: DubinsPlatformValidator
        super().__init__(platform_name=platform_name, platform=platform, parts_list=parts_list)
        self._platform = self.config.platform
>>>>>>> 0454d528
        self._last_applied_action = None

    def __eq__(self, other):
        if isinstance(other, DubinsPlatform):
            eq = np.allclose(self.velocity, other.velocity)
            eq = eq and np.allclose(self.position, other.position)
            eq = eq and np.allclose(self.orientation.as_euler("zyx"), other.orientation.as_euler("zyx"))
            eq = eq and self.heading == other.heading
            eq = eq and self.sim_time == other.sim_time
            return eq
        return False

    @property
    def get_validator(self) -> typing.Type[DubinsPlatformValidator]:
        """
        get validator for this DubinsPlatform

        Returns:
            DubinsPlatformValidator -- validator the platform will use to generate a configuration
        """
        return DubinsPlatformValidator

    def get_applied_action(self):
        """
        Returns the action stored in this platform.

        Returns:
            typing.Any -- Any sort of stored action.
        """
        return self._last_applied_action

    def save_action_to_platform(self, action, axis=None):
        """
        Saves an action to the platform if it matches the action space.

        Arguments:
            action typing.Any -- The action to store in the platform.
        """
        if axis is not None:
            self._last_applied_action[axis] = action
        else:
            self._last_applied_action = action

    @property
    def position(self):
        """
        The position of the platform.

        Returns
        -------
        np.ndarray
            The position vector of the platform.
        """
        return self._platform.position

    @property
    def velocity(self):
        """
        The velocity of the platform.

        Returns
        -------
        np.ndarray
            The velocity vector of the platform.
        """
        return self._platform.velocity

    @property
    def heading(self):
        """
        The heading of the platform.

        Returns
        -------
        float
            The heading angle of the platform in radians.
        """
        return self._platform.heading

    @property
    def orientation(self):
        """
        The orientation of the platform.

        Returns
        -------
        scipy.Rotation
            The scipy rotation of the platform.
        """
        return self._platform.orientation

    # TODO: don't require this property
    @property
    def partner(self):
        """
        The platform's partner entity.

        Returns
        -------
        BaseEntity
            The platform's partner or None if partner does not exist
        """
        return self._platform.partner

    @property
    def partner_position(self):
        """
        The position of the platform's partner.

        Returns
        -------
        np.ndarray
            The position vector of the platform's partner or None if partner is not specified.
        """
        return self._platform.partner.position if self._platform.partner is not None else None

    @property
    def partner_velocity(self):
        """
        The velocity of the platform's partner.

        Returns
        -------
        np.ndarray
            The velocity vector of the platform's partner.
        """
        return self._platform.partner.velocity if self._platform.partner is not None else None

    @property
    def partner_heading(self):
        """
        The heading of the platform's partner.

        Returns
        -------
        float
            The heading angle of the platform's partner in radians.
        """
        return self._platform.partner.heading if self._platform.partner is not None else None

    @property
    def partner_orientation(self):
        """
        The orientation of the platform's partner.

        Returns
        -------
        scipy.Rotation
            The scipy rotation of the platform's partner.
        """
        return self._platform.partner.orientation if self._platform.partner is not None else None

    @property
    def operable(self):
        return True


class DubinsPlatform2dValidator(DubinsPlatformValidator):
    """
    DubinsPlatform2dValidator

    Parameters
    ----------
    platform : Dubins2dAircraft
        underlying dynamics platform
    """
    platform: Dubins2dAircraft


class Dubins2dPlatform(DubinsPlatform):
    """
    A platform representing an aircraft operating under 2D Dubins dynamics.
    Allows for saving an action to the platform for when the platform needs
    to give an action to the environment during the environment step function.

    Parameters
    ----------
    platform_name : str
        Name of the platform.
    platform : sim_entity
        Backend simulation entity associated with the platform.
    platform_config : dict
        Platform-specific configuration dictionary.
    """

<<<<<<< HEAD
    def __init__(self, platform_name, platform, platform_config, **kwargs):  # pylint: disable=W0613
        super().__init__(platform_name=platform_name, platform=platform, platform_config=platform_config, **kwargs)
=======
    def __init__(self, platform_name, platform, parts_list):  # pylint: disable=W0613
        super().__init__(platform_name=platform_name, platform=platform, parts_list=parts_list)
>>>>>>> 0454d528
        self._last_applied_action = np.array([0, 0], dtype=np.float32)  # turn rate, acceleration

    @property
    def get_validator(self) -> typing.Type[DubinsPlatform2dValidator]:
        """
        get validator for this Dubins2dPlatform

        Returns:
            DubinsPlatform2dValidator -- validator the platform will use to generate a configuration
        """
        return DubinsPlatform2dValidator


class DubinsPlatform3dValidator(DubinsPlatformValidator):
    """
    DubinsPlatform3dValidator

    Parameters
    ----------
    platform : Dubins3dAircraft
        underlying dynamics platform
    """
    platform: Dubins3dAircraft


class Dubins3dPlatform(DubinsPlatform):
    """
    A platform representing an aircraft operating under 3D Dubins dynamics.
    Allows for saving an action to the platform for when the platform needs
    to give an action to the environment during the environment step function

    Parameters
    ----------
    platform_name : str
        Name of the platform.
    platform : sim_entity
        Backend simulation entity associated with the platform.
    platform_config : dict
        Platform-specific configuration dictionary.
    """

<<<<<<< HEAD
    def __init__(self, platform_name, platform, platform_config, **kwargs):  # pylint: disable=W0613
        super().__init__(platform_name=platform_name, platform=platform, platform_config=platform_config, **kwargs)
=======
    def __init__(self, platform_name, platform, parts_list):  # pylint: disable=W0613
        super().__init__(platform_name=platform_name, platform=platform, parts_list=parts_list)
>>>>>>> 0454d528
        self._last_applied_action = np.array([0, 0, 0], dtype=np.float32)  # elevator, ailerons, throttle

    @property
    def get_validator(self) -> typing.Type[DubinsPlatform3dValidator]:
        """
        get validator for this DubinsPlatform3d

        Returns:
            DubinsPlatform3dValidator -- validator the platform will use to generate a configuration
        """
        return DubinsPlatform3dValidator

    @property
    def flight_path_angle(self):
        """
        The flight path angle of the platform.

        Returns
        -------
        float
            The flight path angle of the platform in radians.
        """
        return self._platform.gamma

    @property
    def roll(self):
        """
        The roll of the platform.

        Returns
        -------
        float
            The roll angle of the platform in radians.
        """
        return self._platform.roll

    @property
    def partner_flight_path_angle(self):
        """
        The flight path angle of the platform's partner.

        Returns
        -------
        float
            The flight path angle of the platform's partner in radians.
        """
        return self._platform.partner.gamma if self._platform.partner is not None else None

    @property
    def partner_roll(self):
        """
        The roll of the platform's partner.

        Returns
        -------
        float
            The roll angle of the platform's partner in radians.
        """
        return self._platform.partner.roll if self._platform.partner is not None else None<|MERGE_RESOLUTION|>--- conflicted
+++ resolved
@@ -16,18 +16,12 @@
 import typing
 
 import numpy as np
-<<<<<<< HEAD
-=======
-from corl.simulators.base_platform import BasePlatform, BasePlatformValidator
+from corl.simulators.base_platform import BasePlatformValidator
 from safe_autonomy_dynamics.dubins import BaseDubinsAircraft, Dubins2dAircraft, Dubins3dAircraft
->>>>>>> 0454d528
 
 from saferl.platforms.common.platform import BaseSafeRLPlatform
 
-<<<<<<< HEAD
-
-class DubinsPlatform(BaseSafeRLPlatform):
-=======
+
 class DubinsPlatformValidator(BasePlatformValidator):
     """
     DubinsPlatformValidator
@@ -40,8 +34,7 @@
     platform: BaseDubinsAircraft
 
 
-class DubinsPlatform(BasePlatform, abc.ABC):
->>>>>>> 0454d528
+class DubinsPlatform(BaseSafeRLPlatform, abc.ABC):
     """
     A platform representing an aircraft operating under Dubins dynamics.
     Allows for saving an action to the platform for when the platform needs
@@ -59,15 +52,10 @@
         simulation time at platform creation
     """
 
-<<<<<<< HEAD
-    def __init__(self, platform_name, platform, platform_config, sim_time=0.0):  # pylint: disable=W0613
-        super().__init__(platform_name=platform_name, platform=platform, parts_list=platform_config, sim_time=sim_time)
-=======
-    def __init__(self, platform_name, platform, parts_list):  # pylint: disable=W0613
+    def __init__(self, platform_name, platform, parts_list, sim_time=0.0):  # pylint: disable=W0613
         self.config: DubinsPlatformValidator
-        super().__init__(platform_name=platform_name, platform=platform, parts_list=parts_list)
+        super().__init__(platform_name=platform_name, platform=platform, parts_list=parts_list, sim_time=sim_time)
         self._platform = self.config.platform
->>>>>>> 0454d528
         self._last_applied_action = None
 
     def __eq__(self, other):
@@ -253,13 +241,8 @@
         Platform-specific configuration dictionary.
     """
 
-<<<<<<< HEAD
-    def __init__(self, platform_name, platform, platform_config, **kwargs):  # pylint: disable=W0613
-        super().__init__(platform_name=platform_name, platform=platform, platform_config=platform_config, **kwargs)
-=======
-    def __init__(self, platform_name, platform, parts_list):  # pylint: disable=W0613
-        super().__init__(platform_name=platform_name, platform=platform, parts_list=parts_list)
->>>>>>> 0454d528
+    def __init__(self, platform_name, platform, parts_list, **kwargs):  # pylint: disable=W0613
+        super().__init__(platform_name=platform_name, platform=platform, parts_list=parts_list, **kwargs)
         self._last_applied_action = np.array([0, 0], dtype=np.float32)  # turn rate, acceleration
 
     @property
@@ -301,13 +284,8 @@
         Platform-specific configuration dictionary.
     """
 
-<<<<<<< HEAD
-    def __init__(self, platform_name, platform, platform_config, **kwargs):  # pylint: disable=W0613
-        super().__init__(platform_name=platform_name, platform=platform, platform_config=platform_config, **kwargs)
-=======
-    def __init__(self, platform_name, platform, parts_list):  # pylint: disable=W0613
-        super().__init__(platform_name=platform_name, platform=platform, parts_list=parts_list)
->>>>>>> 0454d528
+    def __init__(self, platform_name, platform, parts_list, **kwargs):  # pylint: disable=W0613
+        super().__init__(platform_name=platform_name, platform=platform, parts_list=parts_list, **kwargs)
         self._last_applied_action = np.array([0, 0, 0], dtype=np.float32)  # elevator, ailerons, throttle
 
     @property
