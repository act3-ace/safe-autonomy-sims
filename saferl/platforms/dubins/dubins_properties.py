--- conflicted
+++ resolved
@@ -211,13 +211,8 @@
     """
 
     name: str = "heading"
-<<<<<<< HEAD
-    low: Annotated[typing.List[StrictFloat], Field(min_items=1, max_items=1)] = [-math.pi * 2]
-    high: Annotated[typing.List[StrictFloat], Field(min_items=1, max_items=1)] = [-math.pi * 2]
-=======
     low: Annotated[typing.List[StrictFloat], Field(min_items=1, max_items=1)] = [-10000000.0]
     high: Annotated[typing.List[StrictFloat], Field(min_items=1, max_items=1)] = [10000000.0]
->>>>>>> 6e92423d
     unit: Annotated[typing.List[StrictStr], Field(min_items=1, max_items=1)] = ["rad"]
     description: str = "Heading Sensor Properties"
 
