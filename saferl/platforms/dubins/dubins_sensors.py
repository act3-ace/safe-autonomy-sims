<<<<<<< HEAD
"""
This module contains implementations of sensors that reside on the Dubins platform
"""

import math

from act3_rl_core.libraries.plugin_library import PluginLibrary
from act3_rl_core.libraries.property import MultiBoxProp
from act3_rl_core.simulators.base_parts import BaseSensor

=======
from act3_rl_core.libraries.plugin_library import PluginLibrary
from act3_rl_core.simulators.base_parts import BaseSensor

import saferl.platforms.dubins.dubins_properties as dubins_props
>>>>>>> 21b79c0c
from saferl.platforms.dubins.dubins_available_platforms import DubinsAvailablePlatformTypes
from saferl.simulators.dubins.dubins_simulator import Dubins2dSimulator


class DubinsSensor(BaseSensor):
    """
    Interface for a basic sensor of the CWH platform
    """

<<<<<<< HEAD
    @property
    def name(self) -> str:
        """
        Returns
        -------
        str
            returns name of the sensor
        """
        return self.__class__.__name__

    @property
    def measurement_properties(self):
        """
        gives the measurement properties of a sensors -  units and bounds

        Raises
        ------
        NotImplementedError
            If the method has not been implemented
        """
        raise NotImplementedError

=======
>>>>>>> 21b79c0c
    def _calculate_measurement(self, state):
        """
        get measurements from the sensor

        Raises
        ------
        NotImplementedError
            If the method has not been implemented
        """
        raise NotImplementedError


class PositionSensor(DubinsSensor):
    """
    Implementation of a sensor designed to give the position at any time
    """

<<<<<<< HEAD
    @property
    def measurement_properties(self):
        """
        retreive the measurement properies

        Returns
        -------
        position_properties : MultiBoxProp
        """

        position_properties = MultiBoxProp(
            name="position", low=[-math.inf] * 3, high=[math.inf] * 3, unit=["meters"] * 3, description="position of the aircraft"
=======
    def __init__(self, parent_platform, config, measurement_properties=dubins_props.PositionProp, exclusiveness=set()):  # pylint: disable=W0102
        super().__init__(
            measurement_properties=measurement_properties, parent_platform=parent_platform, config=config, exclusiveness=exclusiveness
>>>>>>> 21b79c0c
        )

    def _calculate_measurement(self, state):
        """
        Calculate the position

        Params
        ------
        state: np.ndarray
            current state

        Returns
        -------
        list of ints
            position of spacecraft
        """
        return self.parent_platform.position


PluginLibrary.AddClassToGroup(
    PositionSensor, "Sensor_Position", {
        "simulator": Dubins2dSimulator, "platform_type": DubinsAvailablePlatformTypes.DUBINS2D
    }
)


class VelocitySensor(DubinsSensor):
    """
    Implementation of a sensor to give velocity at any time
    """

<<<<<<< HEAD
    @property
    def measurement_properties(self):
        """
        Retreive the measurement properies.
        Specifically here return the bounds and units of the velocity of spacecraft.

        Returns
        -------
        velocity_properties : MultiBoxProp
            bounds and units of the velocity measurement
        """
        velocity_properties = MultiBoxProp(
            name="velocity", low=[-math.inf] * 3, high=[math.inf] * 3, unit=["m/s"] * 3, description="velocity of the aircraft"
=======
    def __init__(self, parent_platform, config, measurement_properties=dubins_props.VelocityProp, exclusiveness=set()):  # pylint: disable=W0102
        super().__init__(
            measurement_properties=measurement_properties, parent_platform=parent_platform, config=config, exclusiveness=exclusiveness
>>>>>>> 21b79c0c
        )

    def _calculate_measurement(self, state):
        """
        Calculate the measurement - velocity

        Params
        ------
        state: np.ndarray
            current state


        Returns
        -------
        list of floats
            velocity of aircraft
        """
        return self.parent_platform.velocity


PluginLibrary.AddClassToGroup(
    VelocitySensor, "Sensor_Velocity", {
        "simulator": Dubins2dSimulator, "platform_type": DubinsAvailablePlatformTypes.DUBINS2D
    }
)


class HeadingSensor(DubinsSensor):
    """
    Implementation of a sensor to give heading at any point in time.
    """

<<<<<<< HEAD
    @property
    def measurement_properties(self):
        """
        Retreive the measurement properies.
        Specifically here return the bounds and units of the heading of aircraft.

        Returns
        -------
        heading_properties : MultiBoxProp
            bounds and units of the heading measurement
        """

        heading_properties = MultiBoxProp(
            name="heading", low=[-2 * math.pi], high=[2 * math.pi], unit=["rad"], description="heading of the aircraft"
=======
    def __init__(self, parent_platform, config, measurement_properties=dubins_props.HeadingProp, exclusiveness=set()):  # pylint: disable=W0102
        super().__init__(
            measurement_properties=measurement_properties, parent_platform=parent_platform, config=config, exclusiveness=exclusiveness
>>>>>>> 21b79c0c
        )

    def _calculate_measurement(self, state):
        """
        Calculate the measurement - heading

        Params
        ------
        state: np.ndarray
            current state

        Returns
        -------
        list of floats
            heading of aircraft
        """

        return self.parent_platform.heading


PluginLibrary.AddClassToGroup(
    HeadingSensor, "Sensor_Heading", {
        "simulator": Dubins2dSimulator, "platform_type": DubinsAvailablePlatformTypes.DUBINS2D
    }
)


class FlightPathSensor(DubinsSensor):
    """
    Implementation of a sensor to give flight path angle at any time.
    """

<<<<<<< HEAD
    @property
    def measurement_properties(self):
        """
        Retreive the measurement properies.
        Specifically here return the bounds and units of the flight path angle.

        Returns
        -------
        fp_properties : MultiBoxProp
            bounds and units of the flight path angle
        """
        fp_properties = MultiBoxProp(
            name="flight_path_angle", low=[-2 * math.pi], high=[2 * math.pi], unit=["rad"], description="flight path angle of the aircraft"
=======
    def __init__(self, parent_platform, config, measurement_properties=dubins_props.FlightPathProp, exclusiveness=set()):  # pylint: disable=W0102
        super().__init__(
            measurement_properties=measurement_properties, parent_platform=parent_platform, config=config, exclusiveness=exclusiveness
>>>>>>> 21b79c0c
        )

    def _calculate_measurement(self, state):
        """
        Calculate the measurement - flight path angle

        Params
        ------
        state: np.ndarray
            current state

        Returns
        -------
        float
            flight path angle
        """
        return self.parent_platform.gamma


# PluginLibrary.AddClassToGroup(
#     FlightPathSensor, "Sensor_Flight_Path_Angle", {
#         "simulator": Dubins2dSimulator, "platform_type": DubinsAvailablePlatformTypes.DUBINS3D
#     }
# )

# TODO: Add to plugin group

<<<<<<< HEAD

class TimeSensor(DubinsSensor):
    """
    Implementation of a sensor to give flight path angle at any time.
    """

    @property
    def measurement_properties(self):
        """
        Retreive the measurement properies.
        Specifically here return the bounds and units of the flight path angle.

        Returns
        -------
        fp_properties : MultiBoxProp
            bounds and units of the flight path angle
        """
        velocity_properties = MultiBoxProp(
            name="time", low=[-math.inf], high=[math.inf], unit=["sec"], description="time since beginning of simulation"
        )
        return velocity_properties

    def _calculate_measurement(self, state):
        """
        Calculate the measurement - current time

        Params
        ------
        state: np.ndarray
            current state

        Returns
        -------
        float
            current time of the simulation
        """
        return self.parent_platform.sim_time
=======
# class TimeSensor(DubinsSensor):
#
#     def measurement_properties(self):
#         velocity_properties = MultiBoxProp(
#             name="time", low=[-math.inf], high=[math.inf], unit=["sec"],
#             description="time since beginning of simulation"
#         )
#         return velocity_properties
#
#     def _calculate_measurement(self, state):
#         return self.parent_platform.sim_time
>>>>>>> 21b79c0c
<|MERGE_RESOLUTION|>--- conflicted
+++ resolved
@@ -1,20 +1,10 @@
-<<<<<<< HEAD
 """
 This module contains implementations of sensors that reside on the Dubins platform
 """
-
-import math
-
-from act3_rl_core.libraries.plugin_library import PluginLibrary
-from act3_rl_core.libraries.property import MultiBoxProp
-from act3_rl_core.simulators.base_parts import BaseSensor
-
-=======
 from act3_rl_core.libraries.plugin_library import PluginLibrary
 from act3_rl_core.simulators.base_parts import BaseSensor
 
 import saferl.platforms.dubins.dubins_properties as dubins_props
->>>>>>> 21b79c0c
 from saferl.platforms.dubins.dubins_available_platforms import DubinsAvailablePlatformTypes
 from saferl.simulators.dubins.dubins_simulator import Dubins2dSimulator
 
@@ -24,21 +14,9 @@
     Interface for a basic sensor of the CWH platform
     """
 
-<<<<<<< HEAD
-    @property
-    def name(self) -> str:
-        """
-        Returns
-        -------
-        str
-            returns name of the sensor
-        """
-        return self.__class__.__name__
-
-    @property
-    def measurement_properties(self):
-        """
-        gives the measurement properties of a sensors -  units and bounds
+    def _calculate_measurement(self, state):
+        """
+        get measurements from the sensor
 
         Raises
         ------
@@ -47,43 +25,15 @@
         """
         raise NotImplementedError
 
-=======
->>>>>>> 21b79c0c
-    def _calculate_measurement(self, state):
-        """
-        get measurements from the sensor
-
-        Raises
-        ------
-        NotImplementedError
-            If the method has not been implemented
-        """
-        raise NotImplementedError
-
 
 class PositionSensor(DubinsSensor):
     """
     Implementation of a sensor designed to give the position at any time
     """
 
-<<<<<<< HEAD
-    @property
-    def measurement_properties(self):
-        """
-        retreive the measurement properies
-
-        Returns
-        -------
-        position_properties : MultiBoxProp
-        """
-
-        position_properties = MultiBoxProp(
-            name="position", low=[-math.inf] * 3, high=[math.inf] * 3, unit=["meters"] * 3, description="position of the aircraft"
-=======
     def __init__(self, parent_platform, config, measurement_properties=dubins_props.PositionProp, exclusiveness=set()):  # pylint: disable=W0102
         super().__init__(
             measurement_properties=measurement_properties, parent_platform=parent_platform, config=config, exclusiveness=exclusiveness
->>>>>>> 21b79c0c
         )
 
     def _calculate_measurement(self, state):
@@ -115,25 +65,9 @@
     Implementation of a sensor to give velocity at any time
     """
 
-<<<<<<< HEAD
-    @property
-    def measurement_properties(self):
-        """
-        Retreive the measurement properies.
-        Specifically here return the bounds and units of the velocity of spacecraft.
-
-        Returns
-        -------
-        velocity_properties : MultiBoxProp
-            bounds and units of the velocity measurement
-        """
-        velocity_properties = MultiBoxProp(
-            name="velocity", low=[-math.inf] * 3, high=[math.inf] * 3, unit=["m/s"] * 3, description="velocity of the aircraft"
-=======
     def __init__(self, parent_platform, config, measurement_properties=dubins_props.VelocityProp, exclusiveness=set()):  # pylint: disable=W0102
         super().__init__(
             measurement_properties=measurement_properties, parent_platform=parent_platform, config=config, exclusiveness=exclusiveness
->>>>>>> 21b79c0c
         )
 
     def _calculate_measurement(self, state):
@@ -166,26 +100,9 @@
     Implementation of a sensor to give heading at any point in time.
     """
 
-<<<<<<< HEAD
-    @property
-    def measurement_properties(self):
-        """
-        Retreive the measurement properies.
-        Specifically here return the bounds and units of the heading of aircraft.
-
-        Returns
-        -------
-        heading_properties : MultiBoxProp
-            bounds and units of the heading measurement
-        """
-
-        heading_properties = MultiBoxProp(
-            name="heading", low=[-2 * math.pi], high=[2 * math.pi], unit=["rad"], description="heading of the aircraft"
-=======
     def __init__(self, parent_platform, config, measurement_properties=dubins_props.HeadingProp, exclusiveness=set()):  # pylint: disable=W0102
         super().__init__(
             measurement_properties=measurement_properties, parent_platform=parent_platform, config=config, exclusiveness=exclusiveness
->>>>>>> 21b79c0c
         )
 
     def _calculate_measurement(self, state):
@@ -218,25 +135,9 @@
     Implementation of a sensor to give flight path angle at any time.
     """
 
-<<<<<<< HEAD
-    @property
-    def measurement_properties(self):
-        """
-        Retreive the measurement properies.
-        Specifically here return the bounds and units of the flight path angle.
-
-        Returns
-        -------
-        fp_properties : MultiBoxProp
-            bounds and units of the flight path angle
-        """
-        fp_properties = MultiBoxProp(
-            name="flight_path_angle", low=[-2 * math.pi], high=[2 * math.pi], unit=["rad"], description="flight path angle of the aircraft"
-=======
     def __init__(self, parent_platform, config, measurement_properties=dubins_props.FlightPathProp, exclusiveness=set()):  # pylint: disable=W0102
         super().__init__(
             measurement_properties=measurement_properties, parent_platform=parent_platform, config=config, exclusiveness=exclusiveness
->>>>>>> 21b79c0c
         )
 
     def _calculate_measurement(self, state):
@@ -264,54 +165,39 @@
 
 # TODO: Add to plugin group
 
-<<<<<<< HEAD
-
-class TimeSensor(DubinsSensor):
-    """
-    Implementation of a sensor to give flight path angle at any time.
-    """
-
-    @property
-    def measurement_properties(self):
-        """
-        Retreive the measurement properies.
-        Specifically here return the bounds and units of the flight path angle.
-
-        Returns
-        -------
-        fp_properties : MultiBoxProp
-            bounds and units of the flight path angle
-        """
-        velocity_properties = MultiBoxProp(
-            name="time", low=[-math.inf], high=[math.inf], unit=["sec"], description="time since beginning of simulation"
-        )
-        return velocity_properties
-
-    def _calculate_measurement(self, state):
-        """
-        Calculate the measurement - current time
-
-        Params
-        ------
-        state: np.ndarray
-            current state
-
-        Returns
-        -------
-        float
-            current time of the simulation
-        """
-        return self.parent_platform.sim_time
-=======
 # class TimeSensor(DubinsSensor):
-#
+#     """
+#     Implementation of a sensor to give flight path angle at any time.
+#     """
+#
+#     @property
 #     def measurement_properties(self):
+#         """
+#         Retreive the measurement properies.
+#         Specifically here return the bounds and units of the flight path angle.
+#
+#         Returns
+#         -------
+#         fp_properties : MultiBoxProp
+#             bounds and units of the flight path angle
+#         """
 #         velocity_properties = MultiBoxProp(
-#             name="time", low=[-math.inf], high=[math.inf], unit=["sec"],
-#             description="time since beginning of simulation"
+#             name="time", low=[-math.inf], high=[math.inf], unit=["sec"], description="time since beginning of simulation"
 #         )
 #         return velocity_properties
 #
 #     def _calculate_measurement(self, state):
-#         return self.parent_platform.sim_time
->>>>>>> 21b79c0c
+#         """
+#         Calculate the measurement - current time
+#
+#         Params
+#         ------
+#         state: np.ndarray
+#             current state
+#
+#         Returns
+#         -------
+#         float
+#             current time of the simulation
+#         """
+#         return self.parent_platform.sim_time