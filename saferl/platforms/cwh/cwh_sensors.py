--- conflicted
+++ resolved
@@ -15,32 +15,6 @@
     Interface for a basic sensor of the CWH platform
     """
 
-<<<<<<< HEAD
-    @property
-    def name(self) -> str:
-        """
-        Returns
-        -------
-        str
-            returns name of the sensor
-
-        """
-        return self.__class__.__name__
-
-    @property
-    def measurement_properties(self):
-        """
-        gives the measurement properties of a sensors -  units and bounds
-
-        Raises
-        ------
-        NotImplementedError
-            If the method has not been implemented
-        """
-        raise NotImplementedError
-
-=======
->>>>>>> 21b79c0c
     def _calculate_measurement(self, state):
         """
         get measurements from the sensor
@@ -58,23 +32,9 @@
     Implementation of a sensor designed to give the position at any time
     """
 
-<<<<<<< HEAD
-    @property
-    def measurement_properties(self):
-        """
-        retreive the measurement properies
-
-        Returns
-        -------
-        position_properties : MultiBoxProp
-        """
-        position_properties = MultiBoxProp(
-            name="position", low=[-80000] * 3, high=[80000] * 3, unit=["meters"] * 3, description="position of the spacecraft"
-=======
     def __init__(self, parent_platform, config, measurement_properties=cwh_props.PositionProp, exclusiveness=set()):  # pylint: disable=W0102
         super().__init__(
             measurement_properties=measurement_properties, parent_platform=parent_platform, config=config, exclusiveness=exclusiveness
->>>>>>> 21b79c0c
         )
 
     def _calculate_measurement(self, state):
@@ -101,25 +61,9 @@
     Implementation of a sensor to give velocity at any time
     """
 
-<<<<<<< HEAD
-    @property
-    def measurement_properties(self):
-        """
-        Retreive the measurement properies.
-        Specifically here return the bounds and units of the velocity of spacecraft.
-
-        Returns
-        -------
-        velocity_properties : MultiBoxProp
-            bounds and units of the velocity measurement
-        """
-        velocity_properties = MultiBoxProp(
-            name="velocity", low=[-10000] * 3, high=[10000] * 3, unit=["m/s"] * 3, description="velocity of the spacecraft"
-=======
     def __init__(self, parent_platform, config, measurement_properties=cwh_props.VelocityProp, exclusiveness=set()):  # pylint: disable=W0102
         super().__init__(
             measurement_properties=measurement_properties, parent_platform=parent_platform, config=config, exclusiveness=exclusiveness
->>>>>>> 21b79c0c
         )
 
     # state - tuple
