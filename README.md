--- conflicted
+++ resolved
@@ -2,43 +2,6 @@
 
 
 ## Intro
-<<<<<<< HEAD
-The Safe-Autonomy-Sims library provides the components and tools to build modular, integration-focused Reinforcement Learning environments with Run Time Assurance (RTA). This repo is designed to work hand-in-glove with the CoRL (ACT3-RL-Core) library.
-
-## Installation
-The following instructions detail how to install the safe-autonomy-sims library on your local system.
-It is recommended to install the python modules within a [virtualenv](https://virtualenv.pypa.io/en/stable/#)
-or [conda](https://docs.conda.io/projects/conda/en/latest/index.html) environment.
-
-### Installing CoRL
-Clone a copy of the CoRL (act3-rl-core) source code onto your local machine:
-```shell
-# via SSH
-git clone git@github.com/act3-ace:act3-rl/act3-rl-core.git
-
-# via HTTPS
-git clone https://github.com/act3-ace/act3-rl/act3-rl-core.git
-```
-
-Install the CoRL (act3-rl-core) module into your environment using `pip`:
-```shell
-pip install path/to/act3-rl-core/
-```
-
-### Installing safe-autonomy-sims
-Clone a copy of the safe-autonomy-sims source code onto your local machine:
-```shell
-# via SSH
-git clone git@github.com/act3-ace:rta/safe-autonomy-sims.git
-
-# via HTTPS
-git clone https://github.com/act3-ace/safe-autonomy-sims.git
-```
-
-Install the safe-autonomy-sims module into your environment using `pip`:
-```shell
-pip install path/to/safe-autonomy-sims/
-=======
 The Safe-Autonomy-Sims library provides the components and
 tools to build modular, integration-focused Reinforcement 
 Learning environments with Run Time Assurance (RTA). 
@@ -61,19 +24,11 @@
 or HTTPS:
 ```shell
 git clone https://github.com/act3-ace/act3-rl/corl.git
->>>>>>> 8ad6cc8c
 ```
 
 Install the CoRL (act3-rl-core) module into your 
 environment using `pip`:
 ```shell
-<<<<<<< HEAD
-pip install -e path/to/safe-autonomy-sims/
-```
-
-
-## Usage
-=======
 pip install path/to/corl/
 ```
 
@@ -93,7 +48,6 @@
 ```shell
 pip install path/to/safe-autonomy-sims/
 ```
->>>>>>> 8ad6cc8c
 
 For a local development version, please install 
 using the `-e, --editable` option:
@@ -101,22 +55,6 @@
 pip install -e path/to/safe-autonomy-sims/
 ```
 
-<<<<<<< HEAD
-Training experiments are conducted in safe-autonomy-sims via
-[configuration files](configs). These files can be manipulated
-to define experiment parameters, agent configurations,
-environments, tasks, policies, and platforms.
-
-The CoRL library provides a training endpoint script which
-uses the RLLib reinforcement learning library to train agents
-in an environment.
-
-As an example, you can launch a training loop for the
-provided Docking 3D environment using the following command:
-```shell
-python path/to/act3-rl-core/act3_rl_core train.py --cfg /path/to/safe-autonomy-sims/configs/experiments/docking/docking_3d.yml --compute_platform local
-```
-=======
 ## Local Documentation
 
 This repository is setup to use [MKDOCS](https://www.mkdocs.org/)
@@ -127,7 +65,6 @@
 
 **NOTE**: In order to properly build the documentation locally, you must first 
 have CoRL and safe-autonomy-sims installed in your container/environment!
->>>>>>> 8ad6cc8c
 
 Install the Mkdocs modules in a container/virtual environment via pip:
 ```shell
@@ -167,12 +104,6 @@
 ## Environments
 
 This library includes the following environments:
-<<<<<<< HEAD
-  - Rejoin 2D
-  - Rejoin 3D
-  - Docking 3D
-=======
->>>>>>> 8ad6cc8c
 
 - Rejoin 2D
 - Rejoin 3D
