--- conflicted
+++ resolved
@@ -1,6 +1,4 @@
 # safe-autonomy-sims
-<<<<<<< HEAD
-=======
 
 
 # Intro
@@ -65,5 +63,4 @@
 Vardaan Gangal
 Umberto Ravaioli
 John McCarroll,
-Kerianne Hobbs,
->>>>>>> 66cc9e8e
+Kerianne Hobbs,