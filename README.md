--- conflicted
+++ resolved
@@ -5,13 +5,8 @@
 The Safe-Autonomy-Sims library provides the components and
 tools to build modular, integration-focused Reinforcement 
 Learning environments with Run Time Assurance (RTA). 
-<<<<<<< HEAD
-This repo is designed to work hand-in-glove with the CoRL 
-and Run Time Assurance libraries.
-=======
 This repo is designed to work hand-in-glove with the CoRL,
 safe-autonomy-dynamics, and run-time-assurance libraries.
->>>>>>> 1f532271
 
 ## Installation
 The following instructions detail how to install 
@@ -37,68 +32,23 @@
 pip install path/to/corl/
 ```
 
-<<<<<<< HEAD
-### Installing Run Time Assurance
-Clone a copy of the Run Time Assurance source code onto
-your local machine via SSH:
-```shell
-git clone git@github.com/act3-ace:rta/run-time-assurance.git
-=======
 ### Installing run-time-assurance
 Clone a copy of the run-time-assurance source code onto
 your local machine via SSH:
 ```shell
 git clone git@github.com/act3-ace:rta/safe-autonomy-stack/run-time-assurance.git
->>>>>>> 1f532271
 ```
 or HTTPS:
 ```shell
 git clone https://github.com/act3-ace/run-time-assurance.git
 ```
 
-<<<<<<< HEAD
-Install the Run Time Assurance module into your 
-=======
 Install the run-time-assurance module into your 
->>>>>>> 1f532271
 environment using `pip`:
 ```shell
 pip install path/to/run-time-assurance/
 ```
 
-<<<<<<< HEAD
-### Installing safe-autonomy-sims
-Clone a copy of the safe-autonomy-sims source code 
-onto your local machine via SSH:
-```shell
-git clone git@github.com/act3-ace:rta/safe-autonomy-sims.git
-```
-or HTTPS:
-```shell
-git clone https://github.com/act3-ace/safe-autonomy-sims.git
-```
-
-Install the safe-autonomy-sims module into your 
-environment using `pip`:
-```shell
-pip install path/to/safe-autonomy-sims/
-```
-
-For a local development version, please install 
-using the `-e, --editable` option:
-```shell
-pip install -e path/to/safe-autonomy-sims/
-```
-
-## Local Documentation
-
-This repository is setup to use [MKDOCS](https://www.mkdocs.org/)
-which is a static site generator geared towards building 
-project documentation. Documentation source files are 
-written in Markdown, and configured with a single YAML 
-configuration file.
-
-=======
 ### Installing safe-autonomy-dynamics
 Clone a copy of the safe-autonomy-dynamics source code onto
 your local machine via SSH:
@@ -147,7 +97,6 @@
 written in Markdown, and configured with a single YAML 
 configuration file.
 
->>>>>>> 1f532271
 **NOTE**: In order to properly build the documentation locally, you must first 
 have CoRL and safe-autonomy-sims installed in your container/environment!
 
