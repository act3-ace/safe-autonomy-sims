--- conflicted
+++ resolved
@@ -1,23 +1,12 @@
 """
-<<<<<<< HEAD
-This module defines fixtures and functions common to the entire test suite.
-=======
 This module defines fixtures, functions, and constants common to the entire test suite.
 Python packages used in test case configs must be imported to this module for error free value loading.
 
 Author: John McCarroll
->>>>>>> 73e6a7e8
 """
 
 import yaml
 import numpy as np
-
-<<<<<<< HEAD
-
-delimiter = ","
-
-
-=======
 from scipy.spatial.transform import Rotation
 from act3_rl_core.dones.done_func_base import DoneStatusCodes
 
@@ -27,7 +16,6 @@
 
 
 # Define functions
->>>>>>> 73e6a7e8
 def execute_strings(value):
     """
     A recursive helper function to convert string expressions (read from a file) into numerical floats.
@@ -44,11 +32,7 @@
     """
 
     if type(value) is str:
-<<<<<<< HEAD
-        # convert numbers + expressions into floats
-=======
         # convert numbers + expressions into floats + execute python library calls
->>>>>>> 73e6a7e8
         try:
             value = eval(value)
         except:
@@ -82,10 +66,7 @@
     """
 
     test_cases = []
-<<<<<<< HEAD
     IDs = []
-=======
->>>>>>> 73e6a7e8
     with open(file_path, 'r') as file:
         file_contents = yaml.safe_load(file)
         for test_case in file_contents:
@@ -99,7 +80,6 @@
                 else:
                     # TODO: raise error if invalid keyword
                     values.append(None)
-<<<<<<< HEAD
 
             # collect test case IDs
             if "ID" in test_case:
@@ -110,10 +90,4 @@
             # add test case to list of cases
             test_cases.append(values)
 
-    return test_cases, IDs
-=======
-            # add test case to list of cases
-            test_cases.append(values)
-
-    return test_cases
->>>>>>> 73e6a7e8
+    return test_cases, IDs