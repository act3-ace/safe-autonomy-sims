--- conflicted
+++ resolved
@@ -1,9 +1,5 @@
 """
-<<<<<<< HEAD
-This module defines fixtures and functions common to the entire test suite.
-=======
 This module defines fixtures, functions, and constants common to the entire test suite.
->>>>>>> 47f7471a
 Python packages used in test case configs must be imported to this module for error free value loading.
 
 Author: John McCarroll
@@ -16,14 +12,11 @@
 from act3_rl_core.dones.done_func_base import DoneStatusCodes
 
 
-<<<<<<< HEAD
-=======
 # Define constants
 delimiter = ","
 
 
 # Define functions
->>>>>>> 47f7471a
 def execute_strings(value):
     """
     A recursive helper function to convert string expressions (read from a file) into numerical floats.
